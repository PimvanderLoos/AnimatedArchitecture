package nl.pim16aap2.bigdoors.spigot.util.implementations;

import lombok.Getter;
import lombok.Setter;
import nl.pim16aap2.bigdoors.api.IPLocation;
import nl.pim16aap2.bigdoors.api.IPWorld;
import nl.pim16aap2.bigdoors.util.vector.IVector3DdConst;
import nl.pim16aap2.bigdoors.util.vector.IVector3DiConst;
import nl.pim16aap2.bigdoors.util.vector.Vector2Di;
import org.bukkit.Location;
import org.bukkit.World;
import org.jetbrains.annotations.NotNull;
import org.jetbrains.annotations.Nullable;

import java.util.Objects;

/**
 * Represents an implementation of {@link IPLocation} for the Spigot platform.
 *
 * @author Pim
 */
public final class PLocationSpigot implements IPLocation
{
    @NotNull
    private Location location;

    /** {@inheritDoc} */
    @Getter(onMethod = @__({@Override}))
    @Setter(onMethod = @__({@Override}))
    @NotNull
    private IPWorld world;

    public PLocationSpigot(final @NotNull IPWorld world, final double x, final double y, final double z)
    {
        final @Nullable World bukkitWorld = world instanceof PWorldSpigot ?
                                            ((PWorldSpigot) world).getBukkitWorld() : null;
        location = new Location(bukkitWorld, x, y, z);
        this.world = world;
    }

    public PLocationSpigot(final @NotNull Location location)
    {
        Objects.requireNonNull(location.getWorld());
        this.location = location.clone();
        world = new PWorldSpigot(location.getWorld());
    }

    @Override
    @NotNull
    public Vector2Di getChunk()
    {
        return new Vector2Di(location.getBlockX() << 4, location.getBlockZ() << 4);
    }

    @Override
    public int getBlockX()
    {
        return location.getBlockX();
    }

    @Override
    public int getBlockY()
    {
        return location.getBlockY();
    }

    @Override
    public int getBlockZ()
    {
        return location.getBlockZ();
    }

    @Override
    public double getX()
    {
        return location.getX();
    }

    @Override
    public double getY()
    {
        return location.getY();
    }

    @Override
    public double getZ()
    {
        return location.getZ();
    }

    @Override
    public void setX(double newVal)
    {
        location.setX(newVal);
    }

    @Override
    public void setY(double newVal)
    {
        location.setY(newVal);
    }

    @Override
    public void setZ(double newVal)
    {
        location.setZ(newVal);
    }

    @Override
    @NotNull
    public IPLocation add(final double x, final double y, final double z)
    {
        location.add(x, y, z);
        return this;
    }

    @Override
    @NotNull
    public IPLocation add(final @NotNull IVector3DiConst vector)
    {
        return add(vector.getX(), vector.getY(), vector.getZ());
    }

    @Override
    @NotNull
    public IPLocation add(final @NotNull IVector3DdConst vector)
    {
        return add(vector.getX(), vector.getY(), vector.getZ());
    }

    /**
     * Gets the bukkit location represented by this {@link IPLocation}
     *
     * @return The Bukkit location.
     */
    @NotNull
    public Location getBukkitLocation()
    {
        return location;
    }

    @Override
    public String toString()
    {
        return getWorld().toString() + ": " + getX() + ":" + getY() + ":" + getZ();
    }

    @Override
<<<<<<< HEAD
=======
    public String toIntPositionString()
    {
        return String.format("(%d;%d;%d)", getBlockX(), getBlockY(), getBlockZ());
    }

    @Override
    public String toDoublePositionString()
    {
        return String.format("(%.2f;%.2f;%.2f)", getX(), getY(), getZ());
    }

    @Override
>>>>>>> ba069c0f
    public boolean equals(Object o)
    {
        if (this == o)
            return true;
        if (o == null)
            return false;
        if (getClass() != o.getClass())
            return false;
        PLocationSpigot other = (PLocationSpigot) o;
        return location.equals(other.getBukkitLocation());
    }

    @Override
    public int hashCode()
    {
        return location.hashCode();
    }

    @Override
    @NotNull
    public PLocationSpigot clone()
    {
        try
        {
            PLocationSpigot cloned = (PLocationSpigot) super.clone();
            cloned.location = location.clone();
            cloned.world = world.clone();
            return cloned;
        }
        catch (CloneNotSupportedException e)
        {
            throw new Error(e);
        }
    }
}<|MERGE_RESOLUTION|>--- conflicted
+++ resolved
@@ -146,8 +146,6 @@
     }
 
     @Override
-<<<<<<< HEAD
-=======
     public String toIntPositionString()
     {
         return String.format("(%d;%d;%d)", getBlockX(), getBlockY(), getBlockZ());
@@ -160,7 +158,6 @@
     }
 
     @Override
->>>>>>> ba069c0f
     public boolean equals(Object o)
     {
         if (this == o)
