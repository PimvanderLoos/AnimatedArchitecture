--- conflicted
+++ resolved
@@ -329,77 +329,6 @@
         DoorTypeManager.get().registerDoorType(type);
     }
 
-<<<<<<< HEAD
-    private void TEST()
-    {
-        // Because the doortype registration is done asynchronously, it may not be ready yet when starting this test.
-        // Wait up to 1 second for them to finish (should be plenty of time).
-        int waitCycles = 0;
-        while (DoorTypeManager.get().getRegisteredDoorTypes().size() != 10)
-        {
-            try
-            {
-                Thread.sleep(100L);
-            }
-            catch (InterruptedException e)
-            {
-                PLogger.get().logException(e);
-                PLogger.get().severe("An error occurred! TEST aborted!");
-                return;
-            }
-            if (waitCycles++ == 10)
-            {
-                PLogger.get().severe("Timed out waiting for door types to be registered! TEST aborted!");
-                return;
-            }
-        }
-
-        IPPlayer player1 = BigDoors.get().getPlatform().getPPlayerFactory()
-                                   .create(UUID.fromString("27e6c556-4f30-32bf-a005-c80a46ddd935"), "pim16aap2");
-        IPWorld world = BigDoors.get().getPlatform().getPWorldFactory()
-                                .create(UUID.fromString("ea163ae7-de27-4b3e-b642-d459d56bb360"));
-
-        final int doorUID = 1;
-        final boolean isOpen = false;
-        final @NotNull String name = "massive1";
-        final @NotNull Vector3Di min = new Vector3Di(144, 75, 153);
-        final @NotNull Vector3Di max = new Vector3Di(144, 131, 167);
-        final @NotNull Vector3Di engine = new Vector3Di(144, 75, 153);
-        final @NotNull Vector3Di powerBlock = new Vector3Di(101, 101, 101);
-        final @NotNull DoorOwner doorOwner = new DoorOwner(doorUID, 0, player1);
-
-        final @NotNull AbstractDoorBase.DoorData doorData = new AbstractDoorBase.DoorData(doorUID, name, min, max,
-                                                                                          engine, powerBlock, world,
-                                                                                          isOpen, RotateDirection.EAST,
-                                                                                          doorOwner, false);
-        final @NotNull BigDoor d01 = new BigDoor(doorData, 100, 0);
-        final @NotNull Clock d02 = new Clock(doorData, false, PBlockFace.NORTH);
-        final @NotNull Drawbridge d03 = new Drawbridge(doorData, 100, 0, PBlockFace.EAST, true, true);
-        final @NotNull Elevator d04 = new Elevator(doorData, 10, 0, 0);
-        final @NotNull Flag d05 = new Flag(doorData, true, PBlockFace.NORTH);
-        final @NotNull GarageDoor d06 = new GarageDoor(doorData, 0, 0, true, PBlockFace.UP);
-        final @NotNull Portcullis d07 = new Portcullis(doorData, 10, 0, 0);
-        final @NotNull RevolvingDoor d08 = new RevolvingDoor(doorData, 8);
-        final @NotNull SlidingDoor d09 = new SlidingDoor(doorData, 10, 0, 0);
-        final @NotNull Windmill d10 = new Windmill(doorData, false, 100);
-
-//        DatabaseManager.get().setStatementLogging(true);
-        DatabaseManager.get().addDoorBase(d01);
-        DatabaseManager.get().addDoorBase(d02);
-        DatabaseManager.get().addDoorBase(d03);
-        DatabaseManager.get().addDoorBase(d04);
-        DatabaseManager.get().addDoorBase(d05);
-        DatabaseManager.get().addDoorBase(d06);
-        DatabaseManager.get().addDoorBase(d07);
-        DatabaseManager.get().addDoorBase(d08);
-        DatabaseManager.get().addDoorBase(d09);
-        DatabaseManager.get().addDoorBase(d10);
-        for (int idx = 0; idx < 15000; ++idx)
-            DatabaseManager.get().addDoorBase(d01);
-    }
-
-=======
->>>>>>> 1a41d043
     public static BigDoorsSpigot get()
     {
         return INSTANCE;
