--- conflicted
+++ resolved
@@ -103,16 +103,13 @@
 // TODO: Use Event for restart command. Then let stuff that needs to do stuff on restart subscribe.
 // TODO: Rename RotateDirection to moveDirection. Lifts don't rotate. They lift.
 // TODO: Update rotatable blocks after finishing rotation etc.
-<<<<<<< HEAD
 // TODO: When a block is "blocking" a door from being opened, check if there isn't a corresponding gap in the door to be opened.
 // TODO: Create Creator superclass that all door creators extend from. Clean up tool user to get rid of all doorcreation-specific stuff.
 // TODO: ConfigLoader should figure out which resource pack version to use on its own.
 // TODO: Figure out what the players map in the Commander is used for.
-=======
-// TODO: Cache all doors. Instead of constantly getting updated doors etc from the database, just get a cached door. 
-//       This also means that a set of owners (and their permission) should be stored in a door object. 
+// TODO: Cache all doors. Instead of constantly getting updated doors etc from the database, just get a cached door.
+//       This also means that a set of owners (and their permission) should be stored in a door object.
 //       Add a sync() method to sync any changes to the door with the database or send changes via commander. Might be faster.
->>>>>>> 1ab1d1a5
 
 /*
  * GUI
@@ -166,17 +163,14 @@
 //       free location, automatically set the openDirection for this door. HOWEVER, this value must be reset when it is
 //       closed again, but ONLY if it used to be unset. So instead of storing value, add flag for un/intentionally set.
 // TODO: Rotate Sea Pickle and turtle egg.
-<<<<<<< HEAD
 // TODO: Only replace blocks by air AFTER they have all been constructed. This makes sure the correct data is stored.
 // TODO: Get rid of the index variable in the savedBlocks stuff.
 // TODO: Get rid of all material related stuff in these classes. isAllowedBlock should be abstracted away.
 // TODO: Consider using HashSet for blocks. It's faster: https://stackoverflow.com/questions/10196343/hash-set-and-array-list-performances
-=======
 // TODO: Don't do any replacing by air stuff in the openers/movers. Instead, do it in the NMSBlock part. Also make sure
 //       to copy all rotational blockdata stuff properly!
-// TODO: Add door opening/closing scheduler. This should 
+// TODO: Add door opening/closing scheduler. This should
 // TODO: Schedule doorAutoCloseTimer properly. When it is closed manually, the timer should be cancelled!
->>>>>>> 1ab1d1a5
 
 /*
  * ToolUsers
