--- conflicted
+++ resolved
@@ -24,10 +24,7 @@
 
 import net.md_5.bungee.api.ChatColor;
 import nl.pim16aap2.bigDoors.moveBlocks.BlockMover;
-<<<<<<< HEAD
 import nl.pim16aap2.bigDoors.moveBlocks.DoorOpener;
-=======
->>>>>>> 0b5691bb
  
 public class BigDoors extends JavaPlugin implements Listener 
 {
@@ -36,10 +33,7 @@
 	private String[] allowedDoorMats   = {"GOLD_BLOCK"};
 	private List<Door> doors;
 	private BlockMover blockMover;
-<<<<<<< HEAD
 	private DoorOpener doorOpener;
-=======
->>>>>>> 0b5691bb
 	
 	@Override
     public void onEnable() 
@@ -153,7 +147,6 @@
 	    	Player player;
 	    	if (sender instanceof Player) 
 	    	{
-<<<<<<< HEAD
 	    		player = (Player) sender;
 		    	// /newdoor <doorName>
 		    	if (cmd.getName().equalsIgnoreCase("newdoor")) 
@@ -201,41 +194,6 @@
 		    		listDoors(player);
 		    		return true;
 		    	}
-		    	return false;
-	    	} else 
-=======
-	    		if (args.length == 1) 
-	    		{
-	    			makeDoor(player, args[0]);
-	    			return true;
-	    		}
-	    	}
-
-	    	// /deldoor <doorName>
-	    	if (cmd.getName().equalsIgnoreCase("deldoor")) 
-	    	{
-	    		if (args.length == 1) 
-	    		{
-	    			deleteDoor(getDoor(args[0]));
-	    			return true;
-	    		}
-	    	}
-	    	
-	    	// /opendoor <doorName>
-	    	if (cmd.getName().equalsIgnoreCase("opendoor")) 
-	    	{
-	    		if (args.length == 1) 
-	    		{	
-	    			
-	    			return true;
-	    		}
-	    	}
-	    	
-	    	// /listdoors
-	    	if (cmd.getName().equalsIgnoreCase("listdoors")) 
->>>>>>> 0b5691bb
-	    	{
-	    		Bukkit.getLogger().log(Level.INFO, "This command can not be used from the console.");
 	    	}
 	    	return false;
     }
@@ -255,8 +213,7 @@
     
     // Check if the selection contains a valid engine.
     public boolean hasValidEngine(World w, int xPos, int zPos, int yMin, int yMax) 
-    {	
-<<<<<<< HEAD
+    {
 	    	for (int index = yMin; index <= yMax; index++)
 	    	{
 	    		if (!isValidEngineBlock(w.getBlockAt(xPos, index, zPos)))
@@ -267,19 +224,6 @@
 	    	}
 	    	Bukkit.broadcastMessage("The door has a valid engine!");
 	    	return true;
-=======
-    	for (int index = yMin; index <= yMax; index++)
-    	{
-//    		Bukkit.broadcastMessage("Engine: Checking block at:"+xPos+", "+index+", "+zPos+", which is: "+w.getBlockAt(xPos, index, zPos).getType().toString());
-    		if (!isValidEngineBlock(w.getBlockAt(xPos, index, zPos)))
-    		{
-    			Bukkit.broadcastMessage("Invalid Engine: Block at "+xPos+", "+index+", "+zPos+" is: "+w.getBlockAt(xPos, index, zPos).getType().toString());
-    			return false;
-    		}
-    	}
-    	Bukkit.broadcastMessage("The door has a valid engine!");
-    	return true;
->>>>>>> 0b5691bb
     }
     
     // Check if a block is a valid door block.
@@ -298,38 +242,20 @@
     // Check if the selection contains valid door blocks.
     public boolean hasValidDoorBlocks(World w, int xMin, int xMax, int zMin, int zMax, int yMin, int yMax) 
     {
-<<<<<<< HEAD
 	    	for (int xAxis = xMin; xAxis <= xMax; xAxis++)
 	    	{
 	    		for (int yAxis = yMin; yAxis <= yMax; yAxis++)
 	        	{
 	    			for (int zAxis = zMin; zAxis <= zMax; zAxis++)
-	    	    	{
-	    	    		if (!isValidDoorBlock(w.getBlockAt(xAxis, yAxis, zAxis)))
 	    	    		{
-	    	    			Bukkit.broadcastMessage("Invalid Door: Block at "+xAxis+", "+yAxis+", "+zAxis+" is: "+w.getBlockAt(xAxis, yAxis, zAxis).getType().toString());
-	    	    			return false;
+		    	    		if (!isValidDoorBlock(w.getBlockAt(xAxis, yAxis, zAxis)))
+		    	    		{
+		    	    			Bukkit.broadcastMessage("Invalid Door: Block at "+xAxis+", "+yAxis+", "+zAxis+" is: "+w.getBlockAt(xAxis, yAxis, zAxis).getType().toString());
+		    	    			return false;
+		    	    		}
 	    	    		}
-	    	    	}
 	        	}
-	    	}
-=======
-    	for (int xAxis = xMin; xAxis <= xMax; xAxis++)
-    	{
-    		for (int yAxis = yMin; yAxis <= yMax; yAxis++)
-        	{
-    			for (int zAxis = zMin; zAxis <= zMax; zAxis++)
-    	    	{
-//    	    		Bukkit.broadcastMessage("Checking block at:"+xAxis+", "+yAxis+", "+zAxis+", which is: "+w.getBlockAt(xAxis, yAxis, zAxis).getType().toString());
-    	    		if (!isValidDoorBlock(w.getBlockAt(xAxis, yAxis, zAxis)))
-    	    		{
-    	    			Bukkit.broadcastMessage("Invalid Door: Block at "+xAxis+", "+yAxis+", "+zAxis+" is: "+w.getBlockAt(xAxis, yAxis, zAxis).getType().toString());
-    	    			return false;
-    	    		}
-    	    	}
         	}
-    	}
->>>>>>> 0b5691bb
     	return true;
     }
     
@@ -400,21 +326,12 @@
     // Print a list of the doors currently in the db.
     public void listDoors(Player player) 
     {
-<<<<<<< HEAD
 	    	int count=0;
 	    	for (Door door : doors) 
 	    	{
 	    		player.sendMessage(count+": "+door.getName()+":\nMinimumCoords:"+door.getMinimum().getBlockX()+","+door.getMinimum().getBlockY()+","+door.getMinimum().getBlockZ()+", MaximumCoords:"+door.getMaximum().getBlockX()+","+door.getMaximum().getBlockY()+","+door.getMaximum().getBlockZ());
 	    		count++;
 	    	}
-=======
-    	int count=0;
-    	for (Door door : doors) 
-    	{
-    		player.sendMessage(count+": "+door.getName()+":\nMinimumCoords:"+door.getMinimum().getBlockX()+","+door.getMinimum().getBlockY()+","+door.getMinimum().getBlockZ()+", MaximumCoords:"+door.getMaximum().getBlockX()+","+door.getMaximum().getBlockY()+","+door.getMaximum().getBlockZ());
-    		count++;
-    	}
->>>>>>> 0b5691bb
     }
     
     // Delete a door from the list of doors.
@@ -426,7 +343,6 @@
     // Get the door named "name".
     public Door getDoor(String name)
     {
-<<<<<<< HEAD
 	    	for (Door door : doors)
 	    	{
 	    		if (door.getName().equals(name))
@@ -434,16 +350,7 @@
 	    			return door;
 	    		}
 	    	}
-=======
-    	for (Door door : doors)
-    	{
-    		if (door.getName().equals(name))
-    		{
-    			return door;
-    		}
-    	}
->>>>>>> 0b5691bb
-    	return null;
+	    	return null;
     }
     
     // Add a door to the list of doors.
@@ -468,37 +375,10 @@
     // Create a new door.
     public void makeDoor(Player player, String name) 
     {
-<<<<<<< HEAD
 	    	Selection selection = worldEdit.getSelection(player);
 	    	Location engineLoc = verifySelection(player, selection);
 	    	if (engineLoc != null) 
 	    	{
-				int xMin = selection.getMinimumPoint().getBlockX();
-				int xMax = selection.getMaximumPoint().getBlockX();
-				int yMin = selection.getMinimumPoint().getBlockY();
-				int yMax = selection.getMaximumPoint().getBlockY();
-				int zMin = selection.getMinimumPoint().getBlockZ();
-				int zMax = selection.getMaximumPoint().getBlockZ();
-				World world = selection.getWorld();
-	    		if (isNameAvailable(name)) 
-	    		{
-					Door newDoor = new Door(world, xMin, yMin, zMin, xMax, yMax, zMax, engineLoc.getBlockX(), engineLoc.getBlockY(), engineLoc.getBlockZ(), name, false);
-		    		addDoor(newDoor);
-	    		} else 
-	    		{
-	    			player.sendMessage(ChatColor.RED+"Name \""+name+"\" already in use!");
-	    		}
-	    	    Bukkit.broadcastMessage("This is a valid selection!");
-	    	    
-	    	} else 
-	    	{
-	    		Bukkit.broadcastMessage("This is not a valid selection!");
-	    	}
-=======
-    	Selection selection = worldEdit.getSelection(player);
-    	Location engineLoc = verifySelection(player, selection);
-    	if (engineLoc != null) 
-    	{
 			int xMin = selection.getMinimumPoint().getBlockX();
 			int xMax = selection.getMaximumPoint().getBlockX();
 			int yMin = selection.getMinimumPoint().getBlockY();
@@ -506,20 +386,19 @@
 			int zMin = selection.getMinimumPoint().getBlockZ();
 			int zMax = selection.getMaximumPoint().getBlockZ();
 			World world = selection.getWorld();
-    		if (isNameAvailable(name)) 
-    		{
-				Door newDoor = new Door(world, xMin, yMin, zMin, xMax, yMax, zMax, engineLoc.getBlockX(), engineLoc.getBlockY(), engineLoc.getBlockZ(), name, false);
-	    		addDoor(newDoor);
-    		} else 
-    		{
-    			player.sendMessage(ChatColor.RED+"Name \""+name+"\" already in use!");
-    		}
-    	    Bukkit.broadcastMessage("This is a valid selection!");
-    	    
-    	} else 
-    	{
-    		Bukkit.broadcastMessage("This is not a valid selection!");
-    	}
->>>>>>> 0b5691bb
+	    		if (isNameAvailable(name)) 
+	    		{
+					Door newDoor = new Door(world, xMin, yMin, zMin, xMax, yMax, zMax, engineLoc.getBlockX(), engineLoc.getBlockY(), engineLoc.getBlockZ(), name, false);
+		    		addDoor(newDoor);
+	    		} else 
+	    		{
+	    			player.sendMessage(ChatColor.RED+"Name \""+name+"\" already in use!");
+	    		}
+	    	    Bukkit.broadcastMessage("This is a valid selection!");
+	    	    
+	    	} else 
+	    	{
+	    		Bukkit.broadcastMessage("This is not a valid selection!");
+	    	}
     }
 }