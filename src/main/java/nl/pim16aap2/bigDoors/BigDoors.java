--- conflicted
+++ resolved
@@ -1,13 +1,9 @@
 package nl.pim16aap2.bigDoors;
 
 import java.io.File;
-<<<<<<< HEAD
 import java.util.ArrayList;
 import java.util.HashMap;
 import java.util.UUID;
-=======
-import java.util.HashMap;
->>>>>>> 54e10cb5
 import java.util.Vector;
 import java.util.logging.Level;
 
@@ -65,7 +61,6 @@
 // TODO: Store playernames as well as UUID in database (verify on login).
 // TODO: Add command: /OpenDoor [Player (when online) || PlayerUUID || Server] <DoorName (when owner is specified) || DoorUID>(repeat 1:inf) [Speed (double]
 // TODO: Catch specific exceptions in update checker. Or at least ssl exception, it's very spammy.
-<<<<<<< HEAD
 // TODO: Use Bukkit colors.
 // TODO: Make release and debug build modes.
 // TODO: Make default language file read-only.
@@ -74,6 +69,9 @@
 // TODO: Add config options for compatibility hooks.
 // TODO: Add proper formatting per door-type in the GUI in the door class. (i.e. just request the door format from the door object.)
 // TODO: Implement GUI buttons for creation new sliding doors and elevators.
+// TODO: Add javadoc (@ param) stuff etc to "api" and replace any method comment by jdoc stuff.
+// TODO: Use lambda for block movement to get rid of code duplication (all the iterators).
+// TODO: Split up SQL upgrade stuff into multiple methods.
 
 public class BigDoors extends JavaPlugin implements Listener
 {
@@ -104,45 +102,11 @@
     private FlagOpener               flagOpener;
     private HashMap<UUID, ToolUser>   toolUsers;
     private ArrayList<ProtectionCompat> protectionCompats;
+    //                 Chunk         Location, DoorUID
+    private TimedCache<Long, HashMap<Long,     Long>> pbCache; // Powerblock cache.
 
     private boolean              is1_13 = false;
     private boolean           enabledAS = false;
-=======
-// TODO: Add javadoc (@ param) stuff etc to "api" and replace any method comment by jdoc stuff.
-// TODO: Use lambda for block movement to get rid of code duplication (all the iterators).
-// TODO: Fix /BDRestart (if broken).
-// TODO: Split up SQL upgrade stuff into multiple methods.
-
-public class BigDoors extends JavaPlugin implements Listener
-{
-    private ToolVerifier                   tf;
-    private SQLiteJDBCDriverConnection     db;
-    private FallingBlockFactory_Vall     fabf;
-    private FallingBlockFactory_Vall    fabf2;
-    private ConfigLoader               config;
-    private String                     locale;
-    private MyLogger                   logger;
-    private SpigotUpdater             updater;
-    private Metrics                   metrics;
-    private File                      logFile;
-    private Messages                 messages;
-    private Vector<ToolUser>        toolUsers;
-    private Commander               commander;
-    private Vector<WaitForCommand> cmdWaiters;
-    private DoorOpener             doorOpener;
-    private Vector<BlockMover>    blockMovers;
-    private BridgeOpener         bridgeOpener;
-    private boolean              validVersion;
-    private CommandHandler     commandHandler;
-    private RedstoneHandler   redstoneHandler;
-    private PortcullisOpener portcullisOpener;
-    private String                loginString;
-    //                 Chunk         Location, DoorUID
-    private TimedCache<Long, HashMap<Long,     Long>> pbCache; // Powerblock cache.
-
-    private boolean            is1_13 = false;
-    private boolean         enabledAS = false;
->>>>>>> 54e10cb5
 
     private LoginResourcePackHandler rPackHandler;
 
@@ -265,9 +229,10 @@
             redstoneHandler = new RedstoneHandler(this);
             Bukkit.getPluginManager().registerEvents(redstoneHandler, this);
         }
-
+        // If the resourcepack is set to "NONE", don't load it.
         if (!config.resourcePack().equals("NONE"))
         {
+            // If a resource pack was set for the current version of Minecraft, send that pack to the client on login.
             rPackHandler = new LoginResourcePackHandler(this, config.resourcePack());
             Bukkit.getPluginManager().registerEvents(rPackHandler,  this);
         }
@@ -275,6 +240,7 @@
         Bukkit.getPluginManager().registerEvents(new GUIHandler         (this), this);
         Bukkit.getPluginManager().registerEvents(new LoginMessageHandler(this), this);
 
+        // Load stats collector if allowed, otherwise unload it if needed or simply don't load it in the first place.
         if (config.allowStats())
         {
             logger.myLogger(Level.INFO, "Enabling stats! Thanks, it really helps!");
@@ -338,7 +304,6 @@
 
         // Stop all toolUsers and take all BigDoor tools from players.
         commander.setCanGo(false);
-        
         
         toolUsers.forEach((key,value) -> value.setIsDone(true));
         
