--- conflicted
+++ resolved
@@ -157,12 +157,6 @@
     protected BlockMover constructBlockMover(MovementRequestData data)
         throws Exception
     {
-<<<<<<< HEAD
-        return new BigDoorMover(
-            context, this, movableSnapshot, getCurrentToggleDir(), time, skipAnimation, responsible, newCuboid,
-            cause, actionType);
-=======
         return new BigDoorMover(this, data, getCurrentToggleDir());
->>>>>>> f6fdb8f0
     }
 }