--- conflicted
+++ resolved
@@ -27,20 +27,10 @@
     private final int length;
     private final int minY;
 
-<<<<<<< HEAD
-    public FlagMover(
-        Context context, Flag movable, MovableSnapshot snapshot, double time, IPPlayer player, MovableActionCause cause,
-        MovableActionType actionType)
-        throws Exception
-    {
-        super(context, movable, snapshot, time, false, RotateDirection.NONE, player, snapshot.getCuboid(),
-              cause, actionType);
-=======
     public FlagMover(Flag movable, MovementRequestData data)
         throws Exception
     {
         super(movable, data);
->>>>>>> f6fdb8f0
 
         this.config = data.getConfig();
 
