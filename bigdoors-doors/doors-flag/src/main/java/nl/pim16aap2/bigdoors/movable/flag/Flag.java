package nl.pim16aap2.bigdoors.movable.flag;

import lombok.EqualsAndHashCode;
import lombok.Getter;
import lombok.ToString;
import lombok.experimental.Locked;
import nl.pim16aap2.bigdoors.annotations.PersistentVariable;
import nl.pim16aap2.bigdoors.movable.AbstractMovable;
import nl.pim16aap2.bigdoors.movable.MovableBase;
import nl.pim16aap2.bigdoors.movable.movablearchetypes.IHorizontalAxisAligned;
import nl.pim16aap2.bigdoors.movable.movablearchetypes.IPerpetualMover;
import nl.pim16aap2.bigdoors.movabletypes.MovableType;
import nl.pim16aap2.bigdoors.moveblocks.BlockMover;
import nl.pim16aap2.bigdoors.moveblocks.MovementRequestData;
import nl.pim16aap2.bigdoors.util.Cuboid;
import nl.pim16aap2.bigdoors.util.Rectangle;
import nl.pim16aap2.bigdoors.util.RotateDirection;
import nl.pim16aap2.bigdoors.util.vector.Vector3Di;

import java.util.Optional;
import java.util.concurrent.locks.ReentrantReadWriteLock;

/**
 * Represents a Flag movable type.
 *
 * @author Pim
 * @see MovableBase
 */
@ToString(callSuper = true)
@EqualsAndHashCode(callSuper = true)
public class Flag extends AbstractMovable implements IHorizontalAxisAligned, IPerpetualMover
{
    private static final MovableType MOVABLE_TYPE = MovableTypeFlag.get();

    @EqualsAndHashCode.Exclude
    private final ReentrantReadWriteLock lock;

    /**
     * Describes if the {@link Flag} is situated along the North/South axis <b>(= TRUE)</b> or along the East/West axis
     * <b>(= FALSE)</b>.
     * <p>
     * To be situated along a specific axis means that the blocks move along that axis. For example, if the movable
     * moves along the North/South <i>(= Z)</i> axis.
     *
     * @return True if this movable is animated along the North/South axis.
     */
    @Getter
    @PersistentVariable
    protected final boolean northSouthAligned;

    public Flag(MovableBase base, boolean northSouthAligned)
    {
        super(base);
        this.lock = getLock();
        this.northSouthAligned = northSouthAligned;
    }

    private Flag(MovableBase base)
    {
        this(base, false); // Add tmp/default values
    }

    @Override
    public MovableType getType()
    {
        return MOVABLE_TYPE;
    }

    @Override
    protected double getLongestAnimationCycleDistance()
    {
        return 0.0D;
    }

    @Override
    public Rectangle getAnimationRange()
    {
        final Cuboid cuboid = getCuboid();
        final Vector3Di rotationPoint = getRotationPoint();
        final int halfHeight = (int) Math.ceil(cuboid.getDimensions().y() / 2.0F);

        final int maxDim = Math.max(cuboid.getDimensions().x(), cuboid.getDimensions().z());
        // Very, VERY rough estimate. But it's good enough for the time being.
        return new Cuboid(rotationPoint.add(-maxDim, -halfHeight, -maxDim),
                          rotationPoint.add(maxDim, halfHeight, maxDim)).asFlatRectangle();
    }

    /**
     * {@inheritDoc}
     * <p>
     * Because flags do not actually open in any direction, cycling the openDirection does not do anything.
     *
     * @return The current open direction.
     */
    @Override
    public RotateDirection cycleOpenDirection()
    {
        return getOpenDir();
    }

    @Override
    @Locked.Read
    protected BlockMover constructBlockMover(MovementRequestData data)
        throws Exception
    {
<<<<<<< HEAD
        return new FlagMover(context, this, movableSnapshot, time, responsible, cause, actionType);
=======
        return new FlagMover(this, data);
>>>>>>> f6fdb8f0
    }

    @Override
    public boolean canSkipAnimation()
    {
        return false;
    }

    @Override
    public Optional<Cuboid> getPotentialNewCoordinates()
    {
        return Optional.of(getCuboid());
    }

    @Override
    public RotateDirection getCurrentToggleDir()
    {
        return getOpenDir();
    }

    @Override
    public boolean isOpenable()
    {
        return true;
    }

    @Override
    public boolean isCloseable()
    {
        return true;
    }
}<|MERGE_RESOLUTION|>--- conflicted
+++ resolved
@@ -103,11 +103,7 @@
     protected BlockMover constructBlockMover(MovementRequestData data)
         throws Exception
     {
-<<<<<<< HEAD
-        return new FlagMover(context, this, movableSnapshot, time, responsible, cause, actionType);
-=======
         return new FlagMover(this, data);
->>>>>>> f6fdb8f0
     }
 
     @Override
