--- conflicted
+++ resolved
@@ -143,12 +143,6 @@
     protected BlockMover constructBlockMover(MovementRequestData data)
         throws Exception
     {
-<<<<<<< HEAD
-        return new SlidingMover(
-            context, this, movableSnapshot, time, skipAnimation, getBlocksToMove(), getCurrentToggleDir(),
-            responsible, newCuboid, cause, actionType);
-=======
         return new SlidingMover(this, data, getCurrentToggleDir(), getBlocksToMove());
->>>>>>> f6fdb8f0
     }
 }