package nl.pim16aap2.bigdoors.movable.clock;

import lombok.EqualsAndHashCode;
import lombok.Getter;
import lombok.ToString;
import lombok.experimental.Locked;
import nl.pim16aap2.bigdoors.annotations.PersistentVariable;
import nl.pim16aap2.bigdoors.movable.AbstractMovable;
import nl.pim16aap2.bigdoors.movable.MovableBase;
import nl.pim16aap2.bigdoors.movable.movablearchetypes.IHorizontalAxisAligned;
import nl.pim16aap2.bigdoors.movabletypes.MovableType;
import nl.pim16aap2.bigdoors.moveblocks.BlockMover;
import nl.pim16aap2.bigdoors.moveblocks.MovementRequestData;
import nl.pim16aap2.bigdoors.util.Cuboid;
import nl.pim16aap2.bigdoors.util.PBlockFace;
import nl.pim16aap2.bigdoors.util.Rectangle;
import nl.pim16aap2.bigdoors.util.RotateDirection;

import java.util.Optional;
import java.util.concurrent.locks.ReentrantReadWriteLock;

/**
 * Represents a Clock movable type.
 *
 * @author Pim
 */
@ToString(callSuper = true)
@EqualsAndHashCode(callSuper = true)
public class Clock extends AbstractMovable implements IHorizontalAxisAligned
{
    private static final MovableType MOVABLE_TYPE = MovableTypeClock.get();

    @EqualsAndHashCode.Exclude
    private final ReentrantReadWriteLock lock;

    /**
     * Describes if the {@link Clock} is situated along the North/South axis <b>(= TRUE)</b> or along the East/West
     * axis
     * <b>(= FALSE)</b>.
     * <p>
     * To be situated along a specific axis means that the blocks move along that axis. For example, if the movable
     * moves along the North/South <i>(= Z)</i> axis, all animated blocks will have a different Z-coordinate depending
     * on the time of day and an X-coordinate depending on the X-coordinate they originally started at.
     *
     * @return True if this clock is situated along the north/south axis.
     */
    @Getter
    @PersistentVariable
    protected final boolean northSouthAligned;

    /**
     * Describes on which side the hour arm is. If the clock is situated along the North/South axis see
     * {@link #northSouthAligned}, then the hour arm can either be on the {@link PBlockFace#WEST} or the
     * {@link PBlockFace#EAST} side.
     * <p>
     * This is stored as a direction rather than an integer value (for example the X/Z axis value) so that it could also
     * work for {@link Clock}s that have arms that are more than 1 block deep.
     *
     * @return The side of the hour arm relative to the minute arm.
     */
    @PersistentVariable
    @Getter
    protected final PBlockFace hourArmSide;

    public Clock(MovableBase base, boolean northSouthAligned, PBlockFace hourArmSide)
    {
        super(base);
        this.lock = getLock();
        this.northSouthAligned = northSouthAligned;
        this.hourArmSide = hourArmSide;
    }

    @Override
    public MovableType getType()
    {
        return MOVABLE_TYPE;
    }

    @Override
    public RotateDirection cycleOpenDirection()
    {
        return getOpenDir();
    }

    @Override
    protected double getLongestAnimationCycleDistance()
    {
        // Not needed for this type, as it is not affected by time/speed calculations anyway.
        return 0.0D;
    }

    @Override
    public Rectangle getAnimationRange()
    {
        final Cuboid cuboid = getCuboid();

        // The clock needs to be an odd-sized square, so the radius is always half the height (rounded up).
        final int circleRadius = (int) Math.ceil(cuboid.getDimensions().y() / 2.0D);
        // The distance to the corner of the box around the circle is just pythagoras with a == b.
        final int boxRadius = (int) Math.ceil(Math.sqrt(2 * Math.pow(circleRadius, 2)));
        final int delta = boxRadius - circleRadius;

        return (isNorthSouthAligned() ? cuboid.grow(0, delta, delta) : cuboid.grow(delta, delta, 0)).asFlatRectangle();
    }

    @Override
    @Locked.Read
    protected BlockMover constructBlockMover(MovementRequestData data)
        throws Exception
    {
<<<<<<< HEAD
        return new ClockMover<>(
            context, this, movableSnapshot, getCurrentToggleDir(), responsible, cause, actionType);
=======
        return new ClockMover<>(this, data, getCurrentToggleDir());
>>>>>>> f6fdb8f0
    }

    @Override
    public Optional<Cuboid> getPotentialNewCoordinates()
    {
        return Optional.of(getCuboid());
    }

    @Override
    public boolean canSkipAnimation()
    {
        return false;
    }

    @Override
    public boolean isOpenable()
    {
        return true;
    }

    @Override
    public boolean isCloseable()
    {
        return true;
    }

    /**
     * {@inheritDoc}
     * <p>
     * Always the same as {@link #getOpenDir()}, as this archetype makes no distinction between opening and closing.
     */
    @Override
    public RotateDirection getCurrentToggleDir()
    {
        return getOpenDir();
    }
}<|MERGE_RESOLUTION|>--- conflicted
+++ resolved
@@ -108,12 +108,7 @@
     protected BlockMover constructBlockMover(MovementRequestData data)
         throws Exception
     {
-<<<<<<< HEAD
-        return new ClockMover<>(
-            context, this, movableSnapshot, getCurrentToggleDir(), responsible, cause, actionType);
-=======
         return new ClockMover<>(this, data, getCurrentToggleDir());
->>>>>>> f6fdb8f0
     }
 
     @Override
