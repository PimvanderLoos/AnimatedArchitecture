--- conflicted
+++ resolved
@@ -51,11 +51,7 @@
     public ClockMover(T movable, MovementRequestData data, RotateDirection rotateDirection)
         throws Exception
     {
-<<<<<<< HEAD
-        super(context, movable, snapshot, 0.0D, rotateDirection, player, cause, actionType);
-=======
         super(movable, data, rotateDirection);
->>>>>>> f6fdb8f0
         super.movementMethod = MovementMethod.TELEPORT;
 
         isHourArm = northSouth ? this::isHourArmNS : this::isHourArmEW;
