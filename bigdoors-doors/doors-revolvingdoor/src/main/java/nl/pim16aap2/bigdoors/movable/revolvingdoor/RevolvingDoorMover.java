package nl.pim16aap2.bigdoors.movable.revolvingdoor;

import nl.pim16aap2.bigdoors.api.animatedblock.IAnimatedBlock;
import nl.pim16aap2.bigdoors.movable.AbstractMovable;
import nl.pim16aap2.bigdoors.moveblocks.BlockMover;
import nl.pim16aap2.bigdoors.moveblocks.MovementRequestData;
import nl.pim16aap2.bigdoors.util.MathUtil;
import nl.pim16aap2.bigdoors.util.RotateDirection;
import nl.pim16aap2.bigdoors.util.vector.IVector3D;
import nl.pim16aap2.bigdoors.util.vector.Vector3Dd;

import java.util.function.BiFunction;

/**
 * Represents a {@link BlockMover} for {@link RevolvingDoor}s.
 *
 * @author Pim
 */
public class RevolvingDoorMover extends BlockMover
{
    private final BiFunction<IAnimatedBlock, Double, Vector3Dd> getGoalPos;
    private final double step;
    private final double endStepSum;

    public RevolvingDoorMover(
<<<<<<< HEAD
        Context context, AbstractMovable movable, MovableSnapshot snapshot, double time,
        RotateDirection rotateDirection, IPPlayer player, int quarterCircles, MovableActionCause cause,
        Cuboid newCuboid, MovableActionType actionType)
=======
        AbstractMovable movable, MovementRequestData data, RotateDirection rotateDirection, int quarterCircles)
>>>>>>> f6fdb8f0
        throws Exception
    {
        super(movable, data, rotateDirection);

        switch (rotateDirection)
        {
            case CLOCKWISE:
                getGoalPos = this::getGoalPosClockwise;
                break;
            case COUNTERCLOCKWISE:
                getGoalPos = this::getGoalPosCounterClockwise;
                break;
            default:
                throw new IllegalStateException(
                    String.format("Failed to open movable '%d'. Reason: Invalid rotateDirection '%s'",
                                  getMovableUID(), rotateDirection.name()));
        }

        step = (MathUtil.HALF_PI * quarterCircles) / super.animationDuration * -1.0;
        endStepSum = super.animationDuration * step;
    }

    private Vector3Dd getGoalPosClockwise(double radius, double startAngle, double startY, double stepSum)
    {
        final double posX = 0.5 + snapshot.getRotationPoint().xD() - radius * Math.sin(startAngle + stepSum);
        final double posZ = 0.5 + snapshot.getRotationPoint().zD() - radius * Math.cos(startAngle + stepSum);
        return new Vector3Dd(posX, startY, posZ);
    }

    private Vector3Dd getGoalPosClockwise(IAnimatedBlock animatedBlock, double stepSum)
    {
        return getGoalPosClockwise(animatedBlock.getRadius(), animatedBlock.getStartAngle(),
                                   animatedBlock.getStartY(),
                                   stepSum);
    }

    private Vector3Dd getGoalPosCounterClockwise(double radius, double startAngle, double startY, double stepSum)
    {
        final double posX = 0.5 + snapshot.getRotationPoint().xD() - radius * Math.sin(startAngle - stepSum);
        final double posZ = 0.5 + snapshot.getRotationPoint().zD() - radius * Math.cos(startAngle - stepSum);
        return new Vector3Dd(posX, startY, posZ);
    }

    private Vector3Dd getGoalPosCounterClockwise(IAnimatedBlock animatedBlock, double stepSum)
    {
        return getGoalPosCounterClockwise(animatedBlock.getRadius(), animatedBlock.getStartAngle(),
                                          animatedBlock.getStartY(), stepSum);
    }

    @Override
    protected Vector3Dd getFinalPosition(IVector3D startLocation, float radius)
    {
        // TODO: Redo all this, it's too hacky.
        final double startAngle = getStartAngle((int) startLocation.xD(),
                                                (int) startLocation.yD(),
                                                (int) startLocation.zD());

        if (openDirection == RotateDirection.CLOCKWISE)
            return getGoalPosClockwise(radius, startAngle, startLocation.yD(), endStepSum);
        return getGoalPosCounterClockwise(radius, startAngle, startLocation.yD(), endStepSum);
    }

    @Override
    protected void executeAnimationStep(int ticks, int ticksRemaining)
    {
        final double stepSum = step * ticks;

        for (final IAnimatedBlock animatedBlock : getAnimatedBlocks())
            applyMovement(animatedBlock, getGoalPos.apply(animatedBlock, stepSum), ticksRemaining);
    }

    @Override
    protected float getRadius(int xAxis, int yAxis, int zAxis)
    {
        final double deltaA = snapshot.getRotationPoint().xD() - xAxis;
        final double deltaB = snapshot.getRotationPoint().zD() - zAxis;
        return (float) Math.sqrt(Math.pow(deltaA, 2) + Math.pow(deltaB, 2));
    }

    @Override
    protected float getStartAngle(int xAxis, int yAxis, int zAxis)
    {
        return (float) Math.atan2(snapshot.getRotationPoint().xD() - xAxis,
                                  snapshot.getRotationPoint().zD() - zAxis);
    }
}<|MERGE_RESOLUTION|>--- conflicted
+++ resolved
@@ -23,13 +23,7 @@
     private final double endStepSum;
 
     public RevolvingDoorMover(
-<<<<<<< HEAD
-        Context context, AbstractMovable movable, MovableSnapshot snapshot, double time,
-        RotateDirection rotateDirection, IPPlayer player, int quarterCircles, MovableActionCause cause,
-        Cuboid newCuboid, MovableActionType actionType)
-=======
         AbstractMovable movable, MovementRequestData data, RotateDirection rotateDirection, int quarterCircles)
->>>>>>> f6fdb8f0
         throws Exception
     {
         super(movable, data, rotateDirection);
