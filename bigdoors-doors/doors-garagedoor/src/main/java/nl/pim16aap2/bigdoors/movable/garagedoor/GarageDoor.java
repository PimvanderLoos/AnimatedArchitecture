package nl.pim16aap2.bigdoors.movable.garagedoor;

import com.google.common.flogger.StackSize;
import lombok.EqualsAndHashCode;
import lombok.Getter;
import lombok.Setter;
import lombok.ToString;
import lombok.experimental.Locked;
import lombok.extern.flogger.Flogger;
import nl.pim16aap2.bigdoors.annotations.PersistentVariable;
import nl.pim16aap2.bigdoors.movable.AbstractMovable;
import nl.pim16aap2.bigdoors.movable.MovableBase;
import nl.pim16aap2.bigdoors.movable.movablearchetypes.IHorizontalAxisAligned;
import nl.pim16aap2.bigdoors.movable.movablearchetypes.ITimerToggleable;
import nl.pim16aap2.bigdoors.movabletypes.MovableType;
import nl.pim16aap2.bigdoors.moveblocks.BlockMover;
import nl.pim16aap2.bigdoors.moveblocks.MovementRequestData;
import nl.pim16aap2.bigdoors.util.Cuboid;
import nl.pim16aap2.bigdoors.util.PBlockFace;
import nl.pim16aap2.bigdoors.util.Rectangle;
import nl.pim16aap2.bigdoors.util.RotateDirection;
import nl.pim16aap2.bigdoors.util.Util;
import nl.pim16aap2.bigdoors.util.vector.Vector3Di;

import javax.annotation.concurrent.GuardedBy;
import java.util.Optional;
import java.util.concurrent.locks.ReentrantReadWriteLock;

/**
 * Represents a Garage Door movable type.
 *
 * @author Pim
 */
@ToString(callSuper = true)
@EqualsAndHashCode(callSuper = true)
@Flogger
public class GarageDoor extends AbstractMovable implements IHorizontalAxisAligned, ITimerToggleable
{
    private static final MovableType MOVABLE_TYPE = MovableGarageDoor.get();

    @EqualsAndHashCode.Exclude
    private final ReentrantReadWriteLock lock;

    /**
     * Describes if the {@link GarageDoor} is situated along the North/South axis <b>(= TRUE)</b> or along the East/West
     * axis
     * <b>(= FALSE)</b>.
     * <p>
     * To be situated along a specific axis means that the blocks move along that axis. For example, if the movable
     * moves along the North/South <i>(= Z)</i> axis, all animated blocks will have a different Z-coordinate depending
     * on the time of day and an X-coordinate depending on the X-coordinate they originally started at.
     *
     * @return True if this movable is animated along the North/South axis.
     */
    @Getter
    @PersistentVariable
    protected final boolean northSouthAligned;

    @PersistentVariable
    @GuardedBy("lock")
    @Getter(onMethod_ = @Locked.Read)
    @Setter(onMethod_ = @Locked.Write)
    protected int autoCloseTime;

    @PersistentVariable
    @GuardedBy("lock")
    @Getter(onMethod_ = @Locked.Read)
    @Setter(onMethod_ = @Locked.Write)
    protected int autoOpenTime;

    public GarageDoor(MovableBase base, int autoCloseTime, int autoOpenTime, boolean northSouthAligned)
    {
        super(base);
        this.lock = getLock();
        this.autoCloseTime = autoCloseTime;
        this.autoOpenTime = autoOpenTime;
        this.northSouthAligned = northSouthAligned;
    }

    public GarageDoor(MovableBase base, boolean northSouthAligned)
    {
        this(base, -1, -1, northSouthAligned);
    }

    @SuppressWarnings("unused")
    private GarageDoor(MovableBase base)
    {
        this(base, false); // Add tmp/default values
    }

    @Override
    public MovableType getType()
    {
        return MOVABLE_TYPE;
    }

    @Override
    @Locked.Read
    protected double getLongestAnimationCycleDistance()
    {
        final Cuboid cuboid = getCuboid();
        final Vector3Di dims = cuboid.getDimensions();

        final double movement;
        if (isOpen())
            movement = isNorthSouthAligned() ? dims.z() : dims.x();
        else
            movement = dims.y();
        // Not exactly correct, but much faster and pretty close.
        return 2 * movement;
    }

    @Override
    public Rectangle getAnimationRange()
    {
        final Cuboid cuboid = getCuboid();
        if (isOpen())
            return cuboid.grow(1, 1, 1).asFlatRectangle();

        final int vertical = cuboid.getDimensions().y();
        final Vector3Di min = cuboid.getMin();
        final Vector3Di max = cuboid.getMax();

        final Cuboid cuboidRange = switch (getCurrentToggleDir())
            {
                case NORTH -> new Cuboid(min.add(0, 0, -vertical), max.add(0, 1, 0)); // -z
                case EAST -> new Cuboid(min.add(0, 0, 0), max.add(vertical, 1, 0)); // +x
                case SOUTH -> new Cuboid(min.add(0, 0, 0), max.add(0, 1, vertical)); // +z
                case WEST -> new Cuboid(min.add(-vertical, 0, 0), max.add(0, 1, 0)); // -x
                default -> cuboid.grow(vertical, 0, vertical);
            };
        return cuboidRange.asFlatRectangle();
    }

    @Override
    @Locked.Read
    public RotateDirection getCurrentToggleDir()
    {
        final RotateDirection rotDir = getOpenDir();
        if (isOpen())
            return RotateDirection.getOpposite(rotDir);
        return rotDir;
    }

    @Override
    public RotateDirection cycleOpenDirection()
    {
        if (isNorthSouthAligned())
            return getOpenDir().equals(RotateDirection.EAST) ? RotateDirection.WEST : RotateDirection.EAST;
        return getOpenDir().equals(RotateDirection.NORTH) ? RotateDirection.SOUTH : RotateDirection.NORTH;
    }

    @Override
    @Locked.Read
    public Optional<Cuboid> getPotentialNewCoordinates()
    {
        final RotateDirection rotateDirection = getCurrentToggleDir();
        final Cuboid cuboid = getCuboid();

        final Vector3Di dimensions = cuboid.getDimensions();
        final Vector3Di minimum = cuboid.getMin();
        final Vector3Di maximum = cuboid.getMax();

        int minX = minimum.x();
        int minY = minimum.y();
        int minZ = minimum.z();
        int maxX = maximum.x();
        int maxY = maximum.y();
        int maxZ = maximum.z();
        final int xLen = dimensions.x();
        final int yLen = dimensions.y();
        final int zLen = dimensions.z();

        final Vector3Di rotateVec;
        try
        {
            rotateVec = PBlockFace.getDirection(Util.getPBlockFace(rotateDirection));
        }
        catch (Exception e)
        {
            log.atSevere().withStackTrace(StackSize.FULL)
               .log("RotateDirection '%s' is not a valid direction for a movable of type '%s'",
                    rotateDirection.name(), getType());
            return Optional.empty();
        }

        if (!isOpen())
        {
            minY = maxY = maximum.y() + 1;
            minX += rotateVec.x();
            maxX += (1 + yLen) * rotateVec.x();
            minZ += rotateVec.z();
            maxZ += (1 + yLen) * rotateVec.z();
        }
        else
        {
            maxY = maxY - 1;
            minY -= Math.abs(rotateVec.x() * xLen);
            minY -= Math.abs(rotateVec.z() * zLen);
            minY -= 1;

            if (rotateDirection.equals(RotateDirection.SOUTH))
            {
                maxZ = maxZ + 1;
                minZ = maxZ;
            }
            else if (rotateDirection.equals(RotateDirection.NORTH))
            {
                maxZ = minZ - 1;
                minZ = maxZ;
            }
            if (rotateDirection.equals(RotateDirection.EAST))
            {
                maxX = maxX + 1;
                minX = maxX;
            }
            else if (rotateDirection.equals(RotateDirection.WEST))
            {
                maxX = minX - 1;
                minX = maxX;
            }
        }

        return Optional.of(new Cuboid(new Vector3Di(minX, minY, minZ),
                                      new Vector3Di(maxX, maxY, maxZ)));
    }

    @Override
    @Locked.Read
<<<<<<< HEAD
    protected BlockMover constructBlockMover(
        BlockMover.Context context, MovableSnapshot movableSnapshot, MovableActionCause cause, double time,
        boolean skipAnimation, Cuboid newCuboid, IPPlayer responsible, MovableActionType actionType)
        throws Exception
    {
        return new GarageDoorMover(
            context, this, movableSnapshot, time, skipAnimation, getCurrentToggleDir(), responsible, newCuboid,
            cause, actionType);
=======
    protected BlockMover constructBlockMover(MovementRequestData data)
        throws Exception
    {
        return new GarageDoorMover(this, data, getCurrentToggleDir());
>>>>>>> f6fdb8f0
    }
}<|MERGE_RESOLUTION|>--- conflicted
+++ resolved
@@ -227,20 +227,9 @@
 
     @Override
     @Locked.Read
-<<<<<<< HEAD
-    protected BlockMover constructBlockMover(
-        BlockMover.Context context, MovableSnapshot movableSnapshot, MovableActionCause cause, double time,
-        boolean skipAnimation, Cuboid newCuboid, IPPlayer responsible, MovableActionType actionType)
-        throws Exception
-    {
-        return new GarageDoorMover(
-            context, this, movableSnapshot, time, skipAnimation, getCurrentToggleDir(), responsible, newCuboid,
-            cause, actionType);
-=======
     protected BlockMover constructBlockMover(MovementRequestData data)
         throws Exception
     {
         return new GarageDoorMover(this, data, getCurrentToggleDir());
->>>>>>> f6fdb8f0
     }
 }