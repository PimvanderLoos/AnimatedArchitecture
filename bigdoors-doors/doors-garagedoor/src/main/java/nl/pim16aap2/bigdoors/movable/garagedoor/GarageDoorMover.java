--- conflicted
+++ resolved
@@ -26,13 +26,7 @@
     private final boolean isOpen;
 
     public GarageDoorMover(
-<<<<<<< HEAD
-        Context context, GarageDoor movable, MovableSnapshot snapshot, double time, boolean skipAnimation,
-        RotateDirection rotateDirection, IPPlayer player, Cuboid newCuboid, MovableActionCause cause,
-        MovableActionType actionType)
-=======
         GarageDoor movable, MovementRequestData data, RotateDirection rotateDirection)
->>>>>>> f6fdb8f0
         throws Exception
     {
         super(movable, data, rotateDirection);
