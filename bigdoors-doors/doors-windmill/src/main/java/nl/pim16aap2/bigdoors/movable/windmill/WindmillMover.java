--- conflicted
+++ resolved
@@ -23,20 +23,10 @@
 
     private final double step;
 
-<<<<<<< HEAD
-    public WindmillMover(
-        Context context, T movable, MovableSnapshot snapshot, double time, RotateDirection rotateDirection,
-        IPPlayer player, MovableActionCause cause, MovableActionType actionType)
-        throws Exception
-    {
-        super(context, movable, snapshot, time, rotateDirection, false, player, snapshot.getCuboid(), cause,
-              actionType);
-=======
     public WindmillMover(T movable, MovementRequestData data, RotateDirection rotateDirection)
         throws Exception
     {
         super(movable, data, rotateDirection);
->>>>>>> f6fdb8f0
 
         step = MathUtil.HALF_PI / (20.0f * super.time * 2.0f);
     }
