--- conflicted
+++ resolved
@@ -115,11 +115,6 @@
     protected BlockMover constructBlockMover(MovementRequestData data)
         throws Exception
     {
-<<<<<<< HEAD
-        return new WindmillMover<>(
-            context, this, movableSnapshot, time, getCurrentToggleDir(), responsible, cause, actionType);
-=======
         return new WindmillMover<>(this, data, getCurrentToggleDir());
->>>>>>> f6fdb8f0
     }
 }