package nl.pim16aap2.bigdoors.movable.drawbridge;

import lombok.EqualsAndHashCode;
import lombok.Getter;
import lombok.Setter;
import lombok.experimental.Locked;
import lombok.extern.flogger.Flogger;
import nl.pim16aap2.bigdoors.annotations.PersistentVariable;
import nl.pim16aap2.bigdoors.movable.AbstractMovable;
import nl.pim16aap2.bigdoors.movable.MovableBase;
import nl.pim16aap2.bigdoors.movable.movablearchetypes.IHorizontalAxisAligned;
import nl.pim16aap2.bigdoors.movable.movablearchetypes.ITimerToggleable;
import nl.pim16aap2.bigdoors.movabletypes.MovableType;
import nl.pim16aap2.bigdoors.moveblocks.BlockMover;
import nl.pim16aap2.bigdoors.moveblocks.MovementRequestData;
import nl.pim16aap2.bigdoors.util.Cuboid;
import nl.pim16aap2.bigdoors.util.MathUtil;
import nl.pim16aap2.bigdoors.util.Rectangle;
import nl.pim16aap2.bigdoors.util.RotateDirection;
import nl.pim16aap2.bigdoors.util.vector.Vector3Di;

import javax.annotation.concurrent.GuardedBy;
import java.util.Optional;
import java.util.concurrent.locks.ReentrantReadWriteLock;
import java.util.stream.Stream;

/**
 * Represents a Drawbridge movable type.
 *
 * @author Pim
 */
@EqualsAndHashCode(callSuper = true)
@Flogger
public class Drawbridge extends AbstractMovable implements IHorizontalAxisAligned, ITimerToggleable
{
    private static final MovableType MOVABLE_TYPE = MovableTypeDrawbridge.get();

    @EqualsAndHashCode.Exclude
    private final ReentrantReadWriteLock lock;

    @Getter
    private final double longestAnimationCycleDistance;

    @Getter
    private final Rectangle animationRange;

    @PersistentVariable
    @GuardedBy("lock")
    @Getter(onMethod_ = @Locked.Read)
    @Setter(onMethod_ = @Locked.Write)
    protected int autoCloseTime;

    @PersistentVariable
    @GuardedBy("lock")
    @Getter(onMethod_ = @Locked.Read)
    @Setter(onMethod_ = @Locked.Write)
    protected int autoOpenTime;

    /**
     * Describes if this drawbridge's vertical position points (when taking the rotation point Y value as center) up
     * <b>(= TRUE)</b> or down <b>(= FALSE)</b>
     *
     * @return True if this {@link Drawbridge}'s vertical stance points up.
     */
    @PersistentVariable
    @GuardedBy("lock")
    @Getter(onMethod_ = @Locked.Read)
    @Setter(onMethod_ = @Locked.Write)
    protected boolean modeUp;

    public Drawbridge(MovableBase base, int autoCloseTime, int autoOpenTime, boolean modeUp)
    {
        super(base);
        this.lock = getLock();
        this.autoOpenTime = autoOpenTime;
        this.autoCloseTime = autoCloseTime;
        this.modeUp = modeUp;

        final double maxRadius = getMaxRadius(isNorthSouthAligned(), getCuboid(), getRotationPoint());
        this.longestAnimationCycleDistance = maxRadius * MathUtil.HALF_PI;
        this.animationRange = calculateAnimationRange(maxRadius, getCuboid());
    }

    public Drawbridge(MovableBase base, boolean modeUp)
    {
        this(base, -1, -1, modeUp);
    }

    @SuppressWarnings("unused")
    private Drawbridge(MovableBase base)
    {
        this(base, false); // Add tmp/default values
    }

    @Override
    public MovableType getType()
    {
        return MOVABLE_TYPE;
    }

    @Override
    @Locked.Read
    public RotateDirection getCurrentToggleDir()
    {
        return isOpen() ? RotateDirection.getOpposite(getOpenDir()) : getOpenDir();
    }

    @Override
    @Locked.Read
    public Optional<Cuboid> getPotentialNewCoordinates()
    {
        final RotateDirection rotateDirection = getCurrentToggleDir();
        final Cuboid cuboid = getCuboid();
        final Vector3Di rotationPoint = getRotationPoint();

        final double angle;
        if (rotateDirection == RotateDirection.NORTH || rotateDirection == RotateDirection.WEST)
            angle = -MathUtil.HALF_PI;
        else if (rotateDirection == RotateDirection.SOUTH || rotateDirection == RotateDirection.EAST)
            angle = MathUtil.HALF_PI;
        else
        {
            log.atSevere()
               .log("Invalid open direction '%s' for door: %d", rotateDirection.name(), getUid());
            return Optional.empty();
        }

        if (rotateDirection == RotateDirection.NORTH || rotateDirection == RotateDirection.SOUTH)
            return Optional.of(cuboid.updatePositions(vec -> vec.rotateAroundXAxis(rotationPoint, angle)));
        else
            return Optional.of(cuboid.updatePositions(vec -> vec.rotateAroundZAxis(rotationPoint, angle)));
    }

    @Override
    @Locked.Read
    protected BlockMover constructBlockMover(MovementRequestData data)
        throws Exception
    {
<<<<<<< HEAD
        return new BridgeMover<>(
            context, this, movableSnapshot, time, getCurrentToggleDir(), skipAnimation, responsible, newCuboid,
            cause, actionType);
=======
        return new BridgeMover<>(this, data, getCurrentToggleDir());
>>>>>>> f6fdb8f0
    }

    @Override
    public boolean isNorthSouthAligned()
    {
        final RotateDirection openDir = getOpenDir();
        return openDir == RotateDirection.NORTH || openDir == RotateDirection.SOUTH;
    }

    /**
     * @param maxRadius
     *     See {@link #getMaxRadius(boolean, Cuboid, Vector3Di)}.
     * @param cuboid
     *     The cuboid that describes this door.
     * @return The animation range.
     */
    public static Rectangle calculateAnimationRange(double maxRadius, Cuboid cuboid)
    {
        final int radius = (int) Math.ceil(maxRadius);
        return new Cuboid(cuboid.getMin().add(-radius), cuboid.getMin().add(radius)).asFlatRectangle();
    }

    /**
     * @param cuboid
     *     The cuboid that describes this door.
     * @param rotationPoint
     *     The rotation point of the door.
     * @return The radius between the rotation point of the door and the animated block furthest from it.
     */
    public static double getMaxRadius(boolean northSouthAligned, Cuboid cuboid, Vector3Di rotationPoint)
    {
        return Stream
            .of(cuboid.getCorners())
            .mapToDouble(val -> BridgeMover.getRadius(northSouthAligned, rotationPoint, val.x(), val.y(), val.z()))
            .max().orElseThrow();
    }
}<|MERGE_RESOLUTION|>--- conflicted
+++ resolved
@@ -136,13 +136,7 @@
     protected BlockMover constructBlockMover(MovementRequestData data)
         throws Exception
     {
-<<<<<<< HEAD
-        return new BridgeMover<>(
-            context, this, movableSnapshot, time, getCurrentToggleDir(), skipAnimation, responsible, newCuboid,
-            cause, actionType);
-=======
         return new BridgeMover<>(this, data, getCurrentToggleDir());
->>>>>>> f6fdb8f0
     }
 
     @Override
