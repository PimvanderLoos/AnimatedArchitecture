# Compiled class file
*.class

# Log file
*.log

# BlueJ files
*.ctxt

# Mobile Tools for Java (J2ME)
.mtj.tmp/

# Package Files #
*.jar
*.war
*.ear
*.zip
*.tar.gz
*.rar

# virtual machine crash logs, see http://www.java.com/en/download/help/error_hotspot.xml
hs_err_pid*
<<<<<<< HEAD
/target/

# MacOS Files #
*.DS_Store
=======
/target/
>>>>>>> 0b5691bb
<|MERGE_RESOLUTION|>--- conflicted
+++ resolved
@@ -20,11 +20,7 @@
 
 # virtual machine crash logs, see http://www.java.com/en/download/help/error_hotspot.xml
 hs_err_pid*
-<<<<<<< HEAD
 /target/
 
 # MacOS Files #
-*.DS_Store
-=======
-/target/
->>>>>>> 0b5691bb
+*.DS_Store