--- conflicted
+++ resolved
@@ -4,16 +4,12 @@
 author: pim16aap2
 api-version: 1.13
 loadbefore: [ PlotSquared ]
-<<<<<<< HEAD
-softdepend: [ WorldGuard, Vault, GriefPrevention, Towny, Lands, RedProtect, Geyser-Spigot, ViaRewind ]
+softdepend: [ WorldGuard, Vault, GriefPrevention, Towny, Lands, RedProtect, Geyser-Spigot, ViaRewind, GriefDefender ]
 libraries:
   - net.bytebuddy:byte-buddy:1.11.8
   - org.ow2.asm:asm:9.2
   - org.ow2.asm:asm-commons:9.2
   - org.ow2.asm:asm-util:9.2
-=======
-softdepend: [ WorldGuard, Vault, GriefPrevention, Towny, Lands, RedProtect, Geyser-Spigot, ViaRewind, GriefDefender ]
->>>>>>> 7a1c0cbf
 commands:
   bigdoors:
     description: Base command
