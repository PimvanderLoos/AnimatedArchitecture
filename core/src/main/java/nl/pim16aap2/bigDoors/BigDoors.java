--- conflicted
+++ resolved
@@ -151,12 +151,7 @@
             setDisabled("This plugin is disabled because it failed to read config file!");
             return;
         }
-<<<<<<< HEAD
-
-        updateManager.setEnabled(getConfigLoader().autoDLUpdate());
-=======
         updateManager.setEnabled(getConfigLoader().autoDLUpdate(), getConfigLoader().announceUpdateCheck());
->>>>>>> 7a1c0cbf
 
         messages = new Messages(this);
 
