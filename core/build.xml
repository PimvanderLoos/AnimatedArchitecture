<?xml version="1.0" ?>
<!-- Configuration of the Ant build system to generate a Jar file -->
<project name="BigDoors" default="all">

    <buildnumber/>
    <echo>The version is ${pom.project.version}. The build is ${build.number}.</echo>

    <property name="topDir" location="${basedir}/.."/>
    <property name="serverDir" location="${topDir}/Servers"/>
    <property name="jarDir" location="${topDir}/core/target/"/>
<<<<<<< HEAD
    
=======

>>>>>>> 7a1c0cbf
    <target name="init">
        <delete file="${serverDir}/SpigotServer_1.11/plugins/BigDoors.jar"/>
        <delete file="${serverDir}/SpigotServer_1.12/plugins/BigDoors.jar"/>
        <delete file="${serverDir}/SpigotServer_1.13/plugins/BigDoors.jar"/>
        <delete file="${serverDir}/SpigotServer_1.14/plugins/BigDoors.jar"/>
        <delete file="${serverDir}/SpigotServer_1.15/plugins/BigDoors.jar"/>
        <delete file="${serverDir}/SpigotServer_1.16/plugins/BigDoors.jar"/>
        <delete file="${serverDir}/SpigotServer_1.17/plugins/BigDoors.jar"/>
    </target>
<<<<<<< HEAD
    
=======

>>>>>>> 7a1c0cbf
    <target name="CreateJar" description="Create Jar file" depends="init">
        <symlink resource="${jarDir}/BigDoors.jar" link="${serverDir}/SpigotServer_1.11/plugins/BigDoors.jar"/>
        <symlink resource="${jarDir}/BigDoors.jar" link="${serverDir}/SpigotServer_1.12/plugins/BigDoors.jar"/>
        <symlink resource="${jarDir}/BigDoors.jar" link="${serverDir}/SpigotServer_1.13/plugins/BigDoors.jar"/>
        <symlink resource="${jarDir}/BigDoors.jar" link="${serverDir}/SpigotServer_1.14/plugins/BigDoors.jar"/>
        <symlink resource="${jarDir}/BigDoors.jar" link="${serverDir}/SpigotServer_1.15/plugins/BigDoors.jar"/>
        <symlink resource="${jarDir}/BigDoors.jar" link="${serverDir}/SpigotServer_1.16/plugins/BigDoors.jar"/>
        <symlink resource="${jarDir}/BigDoors.jar" link="${serverDir}/SpigotServer_1.17/plugins/BigDoors.jar"/>
    </target>

    <target name="checksum" depends="CreateJar">
<<<<<<< HEAD
    	<checksum file="${jarDir}/BigDoors.jar" algorithm="SHA-256" forceOverwrite="yes"/>
=======
        <checksum file="${jarDir}/BigDoors.jar" algorithm="SHA-256" forceOverwrite="yes"/>
>>>>>>> 7a1c0cbf
    </target>

    <target name="all" depends="CreateJar, checksum"/>
</project><|MERGE_RESOLUTION|>--- conflicted
+++ resolved
@@ -8,11 +8,7 @@
     <property name="topDir" location="${basedir}/.."/>
     <property name="serverDir" location="${topDir}/Servers"/>
     <property name="jarDir" location="${topDir}/core/target/"/>
-<<<<<<< HEAD
-    
-=======
 
->>>>>>> 7a1c0cbf
     <target name="init">
         <delete file="${serverDir}/SpigotServer_1.11/plugins/BigDoors.jar"/>
         <delete file="${serverDir}/SpigotServer_1.12/plugins/BigDoors.jar"/>
@@ -22,11 +18,7 @@
         <delete file="${serverDir}/SpigotServer_1.16/plugins/BigDoors.jar"/>
         <delete file="${serverDir}/SpigotServer_1.17/plugins/BigDoors.jar"/>
     </target>
-<<<<<<< HEAD
-    
-=======
 
->>>>>>> 7a1c0cbf
     <target name="CreateJar" description="Create Jar file" depends="init">
         <symlink resource="${jarDir}/BigDoors.jar" link="${serverDir}/SpigotServer_1.11/plugins/BigDoors.jar"/>
         <symlink resource="${jarDir}/BigDoors.jar" link="${serverDir}/SpigotServer_1.12/plugins/BigDoors.jar"/>
@@ -38,11 +30,7 @@
     </target>
 
     <target name="checksum" depends="CreateJar">
-<<<<<<< HEAD
     	<checksum file="${jarDir}/BigDoors.jar" algorithm="SHA-256" forceOverwrite="yes"/>
-=======
-        <checksum file="${jarDir}/BigDoors.jar" algorithm="SHA-256" forceOverwrite="yes"/>
->>>>>>> 7a1c0cbf
     </target>
 
     <target name="all" depends="CreateJar, checksum"/>
