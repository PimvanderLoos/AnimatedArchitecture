--- conflicted
+++ resolved
@@ -83,41 +83,23 @@
 commands.set_blocks_to_move.init=Type "/BigDoors SetBlocksToMove <distance>" in chat. Replace "<distance>" by the number of blocks that you want the door to attempt to move.\nAny value lower than 1 will make the door use default values.
 commands.set_blocks_to_move.error.invalid_door_type=Door {0} does not have the blocks to move property!
 #
-<<<<<<< HEAD
 commands.add_owner.description=Add another owner to a door.
 commands.add_owner.init=Type "/BigDoors AddOwner <playerName> [permission]" in chat. Replace "<playerName>" by the name of the player you want to add as owner.\nOptionally, you can specify their permission level. 1 = default (can edit door), 2 = limited access (use only, no editing).
-commands.add_owner.error.targeting_prime_owner&4=You cannot change the permission level of this player!
+commands.add_owner.error.targeting_prime_owner=You cannot change the permission level of this player!
 commands.add_owner.error.not_an_owner=You are not an owner of this door!
 commands.add_owner.error.not_allowed=Your are not allowed to add co-owners to this door!
 commands.add_owner.error.cannot_assign_below_self=You cannot only add co-owners with a higher permission level!
 commands.add_owner.error.target_already_owner=''{0}'' is already a (co-)owner of this door!
 commands.add_owner.error.invalid_target_permission=Target permission level {0} is invalid! It must be either 1 (admin) or 2 (user).
-=======
-commands.add_owner.init=&aType "/BigDoors AddOwner <playerName> [permission]" in chat. Replace "<playerName>" by the name of the player you want to add as owner.\nOptionally, you can specify their permission level. 1 = default (can edit door), 2 = limited access (use only, no editing).
-commands.add_owner.error.targeting_prime_owner=&4You cannot change the permission level of this player!
-commands.add_owner.error.not_an_owner=&4You are not an owner of this door!
-commands.add_owner.error.not_allowed=&4Your are not allowed to add co-owners to this door!
-commands.add_owner.error.cannot_assign_below_self=&4You cannot only add co-owners with a higher permission level!
-commands.add_owner.error.target_already_owner=&4''{0}'' is already a (co-)owner of this door!
-commands.add_owner.error.invalid_target_permission=&4Target permission level {0} is invalid!
->>>>>>> dea0a720
 #
 commands.set_auto_close_time.init=Type "/BigDoors SetAutoCloseTime <time>" in chat. Replace "<time>" by a number in seconds. After that number of seconds, the door will close again.\nSetting a negative amount of time disables it!
 commands.set_auto_close_time.error.invalid_door_type=Door {0} does not have the auto-close property!
 #
-<<<<<<< HEAD
 commands.remove_owner.init=Type "/BigDoors RemoveOwner <playerName>" in chat. Replace "<playerName>" by the name of the player you want to remove as owner.
 commands.remove_owner.error.not_an_owner=You are not an owner of this door!
 commands.remove_owner.error.not_allowed=You are not allowed to remove co-owners from this door!
 commands.remove_owner.error.target_not_an_owner=''{0}'' is not a (co-)owner of door {1}
-commands.remove_owner.error.cannot_remove_higher_permission=You can only remove (co)owners with a higher permission level than yourself!
-=======
-commands.remove_owner.init=&aType "/BigDoors RemoveOwner <playerName>" in chat. Replace "<playerName>" by the name of the player you want to remove as owner.
-commands.remove_owner.error.not_an_owner=&4You are not an owner of this door!
-commands.remove_owner.error.not_allowed=&4You are not allowed to remove co-owners from this door!
-commands.remove_owner.error.target_not_an_owner=&4''{0}'' is not a (co-)owner of door {1}
-commands.remove_owner.error.cannot_remove_lower_permission=&4You can only remove (co)owners with a higher permission level than yourself!
->>>>>>> dea0a720
+commands.remove_owner.error.cannot_remove_lower_permission=You can only remove (co)owners with a higher permission level than yourself!
 #
 commands.list_doors.door_list_header=List of doors:
 commands.list_doors.error.no_doors_found=No doors were found!
