package nl.pim16aap2.bigdoors.storage.sqlite;

import nl.pim16aap2.bigdoors.BigDoors;
import nl.pim16aap2.bigdoors.api.IConfigLoader;
import nl.pim16aap2.bigdoors.api.IPPlayer;
import nl.pim16aap2.bigdoors.api.IPWorld;
import nl.pim16aap2.bigdoors.doors.AbstractDoorBase;
import nl.pim16aap2.bigdoors.doortypes.DoorType;
import nl.pim16aap2.bigdoors.managers.DoorTypeManager;
import nl.pim16aap2.bigdoors.storage.IStorage;
import nl.pim16aap2.bigdoors.storage.PPreparedStatement;
import nl.pim16aap2.bigdoors.storage.SQLStatement;
import nl.pim16aap2.bigdoors.util.DoorOwner;
import nl.pim16aap2.bigdoors.util.Functional.CheckedFunction;
import nl.pim16aap2.bigdoors.util.IBitFlag;
import nl.pim16aap2.bigdoors.util.PLogger;
import nl.pim16aap2.bigdoors.util.Pair;
import nl.pim16aap2.bigdoors.util.RotateDirection;
import nl.pim16aap2.bigdoors.util.Util;
import nl.pim16aap2.bigdoors.util.vector.Vector3Di;
import org.jetbrains.annotations.Contract;
import org.jetbrains.annotations.NotNull;
import org.jetbrains.annotations.Nullable;

import java.io.File;
import java.io.IOException;
import java.nio.file.Files;
import java.sql.Connection;
import java.sql.DriverManager;
import java.sql.PreparedStatement;
import java.sql.ResultSet;
import java.sql.ResultSetMetaData;
import java.sql.SQLException;
import java.sql.Statement;
import java.util.ArrayList;
import java.util.List;
import java.util.Optional;
import java.util.UUID;
import java.util.concurrent.ConcurrentHashMap;

/**
 * SQLite implementation of {@link IStorage}.
 *
 * @author Pim
 */
public final class SQLiteJDBCDriverConnection implements IStorage
{
    private static final String DRIVER = "org.sqlite.JDBC";
    private static final int DATABASE_VERSION = 11;
    // TODO: Set this to 10. This cannot be done currently because the tests will fail for the upgrades, which
    //       are still useful when writing the code to upgrade the v1 database to v2.
    private static final int MIN_DATABASE_VERSION = 0;

    /**
     * A fake UUID that cannot exist normally. To be used for storing transient data across server restarts.
     */
    private static final String FAKEUUID = "0000";

    /**
     * The database file.
     */
    private final File dbFile;

    /**
     * The URL of the database.
     */
    private final String url;

    /**
     * The BigDoors configuration.
     */
    private final IConfigLoader config;

    /**
     * Log ALL statements to the log file.
     */
    private boolean logStatements = false;

    /**
     * The {@link DatabaseState} the database is in.
     */
    private volatile DatabaseState databaseState = DatabaseState.UNINITIALIZED;

    /**
     * Constructor of the SQLite driver connection.
     *
     * @param dbFile The file to store the database in.
     * @param config The {@link IConfigLoader} containing options used in this class.
     */
    public SQLiteJDBCDriverConnection(final @NotNull File dbFile, final @NotNull IConfigLoader config)
    {
        this.dbFile = dbFile;
        this.config = config;
        url = "jdbc:sqlite:" + dbFile;
        if (!loadDriver())
        {
            databaseState = DatabaseState.NO_DRIVER;
            return;
        }
        init();
        if (databaseState == DatabaseState.OUT_OF_DATE)
            upgrade();
    }

    /**
     * Loads the driver's class file into memory at runtime.
     *
     * @return True if the driver was loaded successfully.
     */
    private boolean loadDriver()
    {
        try
        {
            Class.forName(DRIVER);
            return true;
        }
        catch (ClassNotFoundException e)
        {
            e.printStackTrace();
        }
        return false;
    }

    /**
     * {@inheritDoc}
     */
    @Override
    public boolean isSingleThreaded()
    {
        return true;
    }

    /**
     * Establishes a connection with the database.
     *
     * @param state The state from which the connection was requested.
     * @return A database connection.
     */
    @Nullable
    private Connection getConnection(final @NotNull DatabaseState state)
    {
        if (!databaseState.equals(state))
        {
            PLogger.get().logException(new IllegalStateException(
                "The database is in an incorrect state: " + databaseState.name() +
                    ". All database operations are disabled!"));
            return null;
        }

        Connection conn = null;
        try
        {
            conn = DriverManager.getConnection(url);
            SQLStatement.FOREIGN_KEYS_ON.constructPPreparedStatement().construct(conn).execute();
        }
        catch (SQLException e)
        {
            PLogger.get().logException(e, "Failed to open connection!");
        }
        if (conn == null)
            PLogger.get().logException(new NullPointerException("Could not open connection!"));
        return conn;
    }

    /**
     * Establishes a connection with the database, assuming a database state of {@link DatabaseState#OK}.
     *
     * @return A database connection.
     */
    @Nullable
    private Connection getConnection()
    {
        return getConnection(DatabaseState.OK);
    }

    /**
     * Because SQLite is a PoS and decided to remove the admittedly odd behavior that just disabling foreign keys
     * suddenly ignored all the triggers etc attached to it without actually providing a proper alternative (perhaps
     * implement ALTER TABLE properly??), this method needs to be called now in order to safely modify stuff without
     * having the foreign keys get fucked up.
     *
     * @param conn The connection.
     */
    private void disableForeignKeys(final @NotNull Connection conn)
        throws SQLException
    {
        SQLStatement.FOREIGN_KEYS_OFF.constructPPreparedStatement().construct(conn).execute();
        SQLStatement.LEGACY_ALTER_TABLE_ON.constructPPreparedStatement().construct(conn).execute();
    }

    /**
     * The anti method of {@link #disableForeignKeys(Connection)}. Only needs to be called if that was called first.
     *
     * @param conn The connection.
     * @throws SQLException
     */
    private void reEnableForeignKeys(final @NotNull Connection conn)
        throws SQLException
    {
        SQLStatement.FOREIGN_KEYS_ON.constructPPreparedStatement().construct(conn).execute();
        SQLStatement.LEGACY_ALTER_TABLE_OFF.constructPPreparedStatement().construct(conn).execute();
    }

    /**
     * Initializes the database. I.e. create all the required tables.
     */
    private void init()
    {
        if (dbFile.exists())
        {
            dbFile.delete();
        }
        if (!dbFile.exists())
            try
            {
                if (!dbFile.getParentFile().exists() && !dbFile.getParentFile().mkdirs())
                {
                    PLogger.get().logException(
                        new IOException(
                            "Failed to create directory \"" + dbFile.getParentFile().toString() + "\""));
                    databaseState = DatabaseState.ERROR;
                    return;
                }
                if (!dbFile.createNewFile())
                {
                    PLogger.get().logException(new IOException("Failed to create file \"" + dbFile.toString() + "\""));
                    databaseState = DatabaseState.ERROR;
                    return;
                }
                PLogger.get().info("New file created at " + dbFile);
            }
            catch (IOException e)
            {
                PLogger.get().severe("File write error: " + dbFile);
                PLogger.get().logException(e);
                databaseState = DatabaseState.ERROR;
                return;
            }

        // Table creation
        try (final Connection conn = getConnection(DatabaseState.UNINITIALIZED))
        {
            if (conn == null)
            {
                databaseState = DatabaseState.ERROR;
                return;
            }

            // Check if the doors table already exists. If it does, assume the rest exists
            // as well and don't set it up.
            if (!conn.getMetaData().getTables(null, null, "DoorBase", new String[]{"TABLE"}).next())
            {
                executeUpdate(conn, SQLStatement.CREATE_TABLE_WORLD.constructPPreparedStatement());
                executeUpdate(conn, SQLStatement.CREATE_TABLE_PLAYER.constructPPreparedStatement());
                executeUpdate(conn, SQLStatement.CREATE_TABLE_DOORTYPE.constructPPreparedStatement());
                executeUpdate(conn, SQLStatement.CREATE_TABLE_DOORBASE.constructPPreparedStatement());
                executeUpdate(conn, SQLStatement.CREATE_TABLE_DOOROWNER_PLAYER.constructPPreparedStatement());
                executeUpdate(conn, SQLStatement.CREATE_TABLE_POWERBLOCK.constructPPreparedStatement());

                setDBVersion(conn, DATABASE_VERSION);
                databaseState = DatabaseState.OK;
            }
            else
                databaseState = DatabaseState.OUT_OF_DATE; // Assume it's outdated if it isn't newly created.
        }
        catch (SQLException | NullPointerException e)
        {
            PLogger.get().logException(e);
            databaseState = DatabaseState.ERROR;
        }
    }


    /*
     *
     *
     *
     *
     *
     *
     *
     *
     *
     *
     *
     */

    @NotNull
    private Optional<AbstractDoorBase> constructDoor(final @NotNull ResultSet doorBaseRS,
                                                     final @NotNull Object[] typeData)
        throws SQLException
    {
        final @NotNull Optional<DoorType> doorType = DoorTypeManager.get().getDoorType(doorBaseRS.getInt("doorType"));

        final @NotNull Optional<RotateDirection> openDirection =
            Optional.ofNullable(RotateDirection.valueOf(doorBaseRS.getInt("openDirection")));

        if (!doorType.isPresent() || !openDirection.isPresent())
            return Optional.empty();

        final long doorUID = doorBaseRS.getLong("id");
        final @NotNull Vector3Di min = new Vector3Di(doorBaseRS.getInt("xMin"),
                                                     doorBaseRS.getInt("yMin"),
                                                     doorBaseRS.getInt("zMin"));
        final @NotNull Vector3Di max = new Vector3Di(doorBaseRS.getInt("xMax"),
                                                     doorBaseRS.getInt("yMax"),
                                                     doorBaseRS.getInt("zMax"));
        final @NotNull Vector3Di eng = new Vector3Di(doorBaseRS.getInt("engineX"),
                                                     doorBaseRS.getInt("engineY"),
                                                     doorBaseRS.getInt("engineZ"));

        final @NotNull IPWorld world = BigDoors.get().getPlatform().getPWorldFactory()
                                               .create(UUID.fromString(doorBaseRS.getString("worldUUID")));

        final long bitflag = doorBaseRS.getLong("bitflag");
        final boolean isOpen = BitFlag.hasFlag(DoorFlag.getFlagValue(DoorFlag.ISOPEN), bitflag);
        final boolean isLocked = BitFlag.hasFlag(DoorFlag.getFlagValue(DoorFlag.ISLOCKED), bitflag);

        final @NotNull DoorOwner doorOwner = new DoorOwner(doorUID, UUID.fromString(doorBaseRS.getString("playerUUID")),
                                                           doorBaseRS.getString("playerName"),
                                                           doorBaseRS.getInt("permission"));

        final @NotNull Vector3Di powerBlock = new Vector3Di(0, 0, 0);
        final @NotNull String name = doorBaseRS.getString("name");

        final @NotNull AbstractDoorBase.DoorData doorData = new AbstractDoorBase.DoorData(doorUID, name, min, max, eng,
                                                                                          powerBlock, world, isOpen,
                                                                                          openDirection.get(),
                                                                                          doorOwner, isLocked);

        final @NotNull Optional<? extends AbstractDoorBase> door = doorType.get().constructDoor(doorData, typeData);

        return door.map(abstractDoorBase -> (AbstractDoorBase) abstractDoorBase);
    }

    /**
     * Generate the type-specific data for a door, represented as an array of Objects. The objects are retrieved as
     * defined by {@link DoorType#getParameters()}.
     *
     * @param doorBaseRS The {@link ResultSet} containing the type-specific data.
     * @return The array of Objects containing the type-specific data for a door.
     *
     * @throws SQLException
     */
    @NotNull
    private Object[] createTypeData(final @NotNull ResultSet doorBaseRS)
        throws SQLException
    {
        final @NotNull Optional<DoorType> doorType =
            // There are 2 columns named "id" here. The first one is the ID of the DoorType, the second one
            // is the ID of the type-specific-table.
            DoorTypeManager.get().getDoorType(doorBaseRS.getInt(1));

        if (!doorType.isPresent())
            return new Object[]{};

        final @NotNull List<DoorType.Parameter> parameters = doorType.get().getParameters();
        if (parameters.isEmpty())
            return new Object[]{};

        final int parameterCount = parameters.size();
        final @NotNull ResultSetMetaData rsmd = doorBaseRS.getMetaData();
        final int columnsNumber = rsmd.getColumnCount();

        if (columnsNumber != (parameterCount + 3)) // The ID and the doorUID values aren't custom parameters.
            return new Object[]{};

        final @NotNull Object[] typeData = new Object[parameterCount];
        for (int idx = 0; idx < parameterCount; ++idx)
            typeData[idx] = doorBaseRS.getObject(parameters.get(idx).getParameterName());
        return typeData;
    }

    /**
     * {@inheritDoc}
     */
    // TODO: Clean up this method. Split it up into smaller ones or something. This is getting too confusing.
    @Override
    public long registerDoorType(final @NotNull DoorType doorType)
    {
        final @NotNull String typeTableName = getTableNameOfType(doorType);
        if (!IStorage.isValidTableName(typeTableName))
        {
            PLogger.get().logException(new IllegalArgumentException(
                "Invalid table name in database: \"" + typeTableName + "\". Please use only alphanumeric characters."));
            return -1;
        }

        int updateStatus = executeUpdate(SQLStatement.INSERT_OR_IGNORE_DOOR_TYPE.constructPPreparedStatement()
                                                                                .setString(1, doorType.getPluginName())
                                                                                .setString(2, doorType.getTypeName())
                                                                                .setInt(3, doorType.getVersion())
                                                                                .setString(4, typeTableName));
        if (updateStatus == -1)
            return -1;

        // FIXME: Read the data of the table to make sure that the parameters that were passed on to this method
        //        Are still up to date. If not, throw some kind of version mismatch exception or something.

        final @NotNull Optional<Pair<Long, String>> result = Optional.ofNullable(executeQuery(
            SQLStatement.GET_DOOR_TYPE_TABLE_NAME_AND_ID.constructPPreparedStatement()
                                                        .setString(1, doorType.getPluginName())
                                                        .setString(2, doorType.getTypeName())
                                                        .setInt(3, doorType.getVersion()),
            resultSet -> new Pair<>(resultSet.getLong("id"), resultSet.getString("typeTableName"))));

        if (!result.isPresent())
            return -1;

        // Create a new table for this DoorType, if needed.
        final @NotNull StringBuilder tableCreationStatementBuilder = new StringBuilder();
        tableCreationStatementBuilder.append("CREATE TABLE IF NOT EXISTS ").append(result.get().value())
                                     .append("(id INTEGER PRIMARY KEY AUTOINCREMENT, ")
                                     .append("doorUID REFERENCES DoorBase(id) ON UPDATE CASCADE ON DELETE CASCADE");
        for (final DoorType.Parameter parameter : doorType.getParameters())
            tableCreationStatementBuilder.append(", ").append(parameter.getParameterName()).append(" ")
                                         .append(parameter.getParameterType()).append(" NOT NULL");
        tableCreationStatementBuilder.append(", UNIQUE(doorUID));");

        // If the table creation failed, delete the entry from the DoorType table.
        int insertStatus = executeUpdate(new PPreparedStatement(0, tableCreationStatementBuilder.toString()));

        if (insertStatus == -1)
        {
            executeUpdate(SQLStatement.DELETE_DOOR_TYPE.constructPPreparedStatement().setLong(1, result.get().key()));
            return -1;
        }
        return result.get().key();
    }

    /**
     * {@inheritDoc}
     */
    @Override
    public boolean deleteDoorType(final @NotNull DoorType doorType)
    {
        final long typeID = DoorTypeManager.get().getDoorType(doorType).orElse(-1L);
        if (typeID == -1)
        {
            PLogger.get().logException(new IllegalStateException(
                "Trying to delete door type: " + doorType.toString() +
                    ", but it is not registered! Please register it first."));
            return false;
        }
        final @NotNull String typeTableName = getTableNameOfType(doorType);
        if (!IStorage.isValidTableName(typeTableName))
        {
            PLogger.get().logException(new IllegalArgumentException(
                "Invalid table name in database: \"" + typeTableName + "\". Please use only alphanumeric characters."));
            return false;
        }
        // TODO: Use a transaction.
        int result = executeUpdate(SQLStatement.DELETE_DOOR_TYPE.constructPPreparedStatement().setLong(1, typeID));
        result += executeUpdate(new PPreparedStatement(0, "DROP TABLE " + typeTableName + ";"));
        return result == 2; // TODO: This isn't particularly safe. If it's 1, for example, which data is still there??
    }

    /**
     * {@inheritDoc}
     */
    @Override
    public boolean updateTypeData(final @NotNull AbstractDoorBase door)
    {
        final @NotNull Optional<Object[]> typeDataOpt = door.getDoorType().getTypeData(door);
        if (!typeDataOpt.isPresent())
        {
            PLogger.get().logException(new IllegalArgumentException(
                "Failed to update door " + door.getDoorUID() + ": Could not get type-specific data!"));
            return false;
        }

        if (!DoorTypeManager.get().isRegistered(door.getDoorType()))
        {
            PLogger.get().logException(new SQLException(
                "Failed to update type-data of door: \"" + door.getDoorUID() + "\"! Reason: DoorType not registered!"));
            return false;
        }

        final @NotNull StringBuilder updateStatementBuilder = new StringBuilder();
        updateStatementBuilder.append("UPDATE ").append(getTableNameOfType(door.getDoorType())).append(" SET ");

        final @NotNull List<DoorType.Parameter> parameters = door.getDoorType().getParameters();
        final int parameterCount = parameters.size();
        for (int idx = 0; idx < parameterCount; ++idx)
        {
            updateStatementBuilder.append(parameters.get(idx).getParameterName()).append(" = ?");
            if (idx < (parameterCount - 1))
                updateStatementBuilder.append(", ");
        }
        updateStatementBuilder.append(" WHERE doorUID = ?;");

        // TODO: Caching
        final @NotNull PPreparedStatement pPreparedStatement =
            new PPreparedStatement(parameterCount + 1, updateStatementBuilder.toString());
        final @NotNull Object[] typeData = typeDataOpt.get();

        for (int idx = 0; idx < parameterCount; ++idx)
            pPreparedStatement.setObject(idx + 1, typeData[idx]);
        pPreparedStatement.setLong(parameterCount + 1, door.getDoorUID());

        return executeUpdate(pPreparedStatement) > 0;
    }

    /**
     * Constructs the name of the table used for the type-specific data of a {@link DoorType}.
     *
     * @param doorType The {@link DoorType}.
     * @return The name of the table.
     */
    private String getTableNameOfType(final @NotNull DoorType doorType)
    {
        return String.format("%s_%s_%d", doorType.getPluginName(), doorType.getTypeName(), doorType.getVersion());
    }

    private long insert(final @NotNull Connection conn, final @NotNull AbstractDoorBase door, final long doorTypeID,
                        final @NotNull Object[] typeSpecificData)
        throws SQLException
    {
        conn.setAutoCommit(false);
        final @NotNull String playerUUID = door.getDoorOwner().getPlayerUUID().toString();
        final @NotNull String playerName = door.getDoorOwner().getPlayerName();
        final @NotNull String worldUUID = door.getWorld().getUID().toString();

        executeUpdate(conn, SQLStatement.INSERT_OR_IGNORE_WORLD.constructPPreparedStatement().setString(1, worldUUID));

        executeUpdate(conn, SQLStatement.INSERT_OR_IGNORE_PLAYER.constructPPreparedStatement()
                                                                .setString(1, playerUUID)
                                                                .setString(2, playerName));

        final long chunkHash = Util.simpleChunkHashFromLocation(door.getEngine().getX(), door.getEngine().getZ());
        executeUpdate(conn, SQLStatement.INSERT_DOOR_BASE.constructPPreparedStatement()
                                                         .setString(1, door.getName())
                                                         .setString(2, worldUUID)
                                                         .setLong(3, doorTypeID)
                                                         .setInt(4, door.getMinimum().getX())
                                                         .setInt(5, door.getMinimum().getY())
                                                         .setInt(6, door.getMinimum().getZ())
                                                         .setInt(7, door.getMaximum().getX())
                                                         .setInt(8, door.getMaximum().getY())
                                                         .setInt(9, door.getMaximum().getZ())
                                                         .setInt(10, door.getEngine().getX())
                                                         .setInt(11, door.getEngine().getY())
                                                         .setInt(12, door.getEngine().getZ())
                                                         .setLong(13, getFlag(door))
                                                         .setInt(14, RotateDirection.getValue(door.getOpenDir()))
                                                         .setLong(15, chunkHash));

        // TODO: Caching.
        final @NotNull String typeTableName = getTableNameOfType(door.getDoorType());
        final @NotNull StringBuilder parameterNames = new StringBuilder();
        final @NotNull StringBuilder parameterQuestionMarks = new StringBuilder();

        parameterNames.append("INSERT INTO ").append(typeTableName).append(" (doorUID, ");
        parameterQuestionMarks.append("((SELECT seq FROM sqlite_sequence WHERE sqlite_sequence.name =\"DoorBase\"), ");

        final int parameterCount = door.getDoorType().getParameterCount();
        for (int parameterIDX = 0; parameterIDX < parameterCount; ++parameterIDX)
        {
            final @NotNull DoorType.Parameter parameter = door.getDoorType().getParameters().get(parameterIDX);
            parameterNames.append(parameter.getParameterName());
            parameterQuestionMarks.append("?");

            if (parameterIDX == (parameterCount - 1))
            {
                parameterNames.append(") VALUES ");
                parameterQuestionMarks.append(");");
            }
            else
            {
                parameterNames.append(", ");
                parameterQuestionMarks.append(", ");
            }
        }

<<<<<<< HEAD
                final Vector3Di min = new Vector3Di(rs.getInt("xMin"), rs.getInt("yMin"), rs.getInt("zMin"));
                final Vector3Di max = new Vector3Di(rs.getInt("xMax"), rs.getInt("yMax"), rs.getInt("zMax"));
                final Vector3Di engine = new Vector3Di(rs.getInt("engineX"), rs.getInt("engineY"),
                                                       rs.getInt("engineZ"));
                final Vector3Di powerBlock = new Vector3Di(rs.getInt("powerBlockX"), rs.getInt("powerBlockY"),
                                                           rs.getInt("powerBlockZ"));
                final boolean isOpen = IBitFlag.hasFlag(DoorFlag.getFlagValue(DoorFlag.ISOPEN), rs.getInt("bitflag"));
=======
        final @NotNull String insertString = parameterNames.toString() + parameterQuestionMarks.toString();
>>>>>>> 561cce55

        final @NotNull PPreparedStatement pPreparedStatement = new PPreparedStatement(parameterCount, insertString);
        for (int parameterIDX = 0; parameterIDX < parameterCount; ++parameterIDX)
            pPreparedStatement.setObject(parameterIDX + 1, typeSpecificData[parameterIDX]);
        executeUpdate(conn, pPreparedStatement);

        long doorUID = executeQuery(conn, SQLStatement.SELECT_MOST_RECENT_DOOR.constructPPreparedStatement(),
                                    rs -> rs.next() ? rs.getLong("seq") : -1, -1L);

        executeUpdate(conn, SQLStatement.INSERT_DOOR_CREATOR.constructPPreparedStatement().setString(1, playerUUID));

        conn.commit();
        return doorUID;
    }

    /**
     * {@inheritDoc}
     */
    // TODO: Return the UID of the door.
    @Override
    public boolean insert(final @NotNull AbstractDoorBase door)
    {
        final @NotNull Optional<Object[]> typeSpecificDataOpt = door.getDoorType().getTypeData(door);
        if (!typeSpecificDataOpt.isPresent())
        {
            PLogger.get().logException(new IllegalArgumentException(
                "Could not get type-specific data for a new door of type: " + door.getDoorType().toString()));
            return false;
        }

<<<<<<< HEAD
            door.setName(rs.getString("name"));
            door.setLock(IBitFlag.hasFlag(DoorFlag.getFlagValue(DoorFlag.ISLOCKED), rs.getInt("bitflag")));
            door.setDoorOwner(doorOwner);
            door.setAutoClose(rs.getInt("autoClose"));
            door.setBlocksToMove(rs.getInt("blocksToMove"));
=======
        final long doorTypeID = DoorTypeManager.get().getDoorType(door.getDoorType()).orElse(-1L);
        if (doorTypeID == -1)
        {
            PLogger.get()
                   .logException(new SQLException("Could not find DoorType: " + door.getDoorType().toString()));
            return false;
        }
>>>>>>> 561cce55

        try (final @Nullable Connection conn = getConnection())
        {
            if (conn == null)
                return false;
            return insert(conn, door, doorTypeID, typeSpecificDataOpt.get()) > 0;

//            long doorUID = insert(conn, door, doorTypeID, typeSpecificDataOpt.get());
//
//            if (doorUID % 100 == 0)
//                System.out.println("Added door: " + doorUID);
//
//            return doorUID > 0;
        }
        catch (Exception e)
        {
            PLogger.get().logException(e);
        }
        return false;
    }

    /**
     * Gets the ID player in the "players" table. If the player isn't in the database yet, they are added first.
     *
     * @param conn      The connection to the database.
     * @param doorOwner The doorOwner with the player to retrieve.
     * @return The database ID of the player.
     */
    private long getPlayerID(final @NotNull Connection conn, final @NotNull DoorOwner doorOwner)
    {
        executeUpdate(conn, SQLStatement.INSERT_OR_IGNORE_PLAYER.constructPPreparedStatement()
                                                                .setString(1, doorOwner.getPlayerUUID().toString())
                                                                .setString(2, doorOwner.getPlayerName()));

        return executeQuery(conn, SQLStatement.GET_PLAYER_ID.constructPPreparedStatement()
                                                            .setString(1, doorOwner.getPlayerUUID().toString()),
                            rs -> rs.next() ? rs.getLong("id") : -1, -1L);
    }

    /**
     * Attempts to construct a subclass of {@link AbstractDoorBase} from a resultset containing all data pertaining the
     * {@link AbstractDoorBase} (as stored in the "DoorBase" table), as well as the owner (name, UUID, permission) and
     * the typeTableName.
     *
     * @param doorBaseRS The {@link ResultSet} containing a row from the "DoorBase" table as well as a row from the
     *                   "DoorOwnerPlayer" table and "typeTableName" from the "DoorType" table.
     * @return An instance of a subclass of {@link AbstractDoorBase} if it could be created.
     *
     * @throws SQLException
     */
    private Optional<AbstractDoorBase> getDoor(final @NotNull ResultSet doorBaseRS)
        throws SQLException
    {
        // Make sure the resultset isn't empty.
        if (!doorBaseRS.isBeforeFirst())
            return Optional.empty();

        if (!DoorTypeManager.get().isRegistered(doorBaseRS.getInt("doorType")))
        {
            PLogger.get().logException(new IllegalStateException("Type with ID: " + doorBaseRS.getInt("doorType") +
                                                                     " has not been registered (yet)!"));
            return Optional.empty();
        }
        final @NotNull Object[] typeData =
            executeQuery(SQLStatement.GET_TYPE_SPECIFIC_DATA.constructPPreparedStatement()
                                                            .setTableName(1, doorBaseRS.getString("typeTableName"))
                                                            .setString(2, doorBaseRS.getString("typeTableName"))
                                                            .setLong(3, doorBaseRS.getLong("id")),
                         this::createTypeData, new Object[]{});
        return constructDoor(doorBaseRS, typeData);
    }

    /**
     * Attempts to construct a list of subclasses of {@link AbstractDoorBase} from a resultset containing all data
     * pertaining to one or more {@link AbstractDoorBase}s (as stored in the "DoorBase" table), as well as the owner
     * (name, UUID, permission) and the typeTableName.
     *
     * @param doorBaseRS The {@link ResultSet} containing one or more rows from the "DoorBase" table as well as matching
     *                   rows from the "DoorOwnerPlayer" table and "typeTableName" from the "DoorType" table.
     * @return An optional with a list of {@link AbstractDoorBase}s if any could be constructed. If none could be
     * constructed, an empty {@link Optional} is returned instead.
     *
     * @throws SQLException
     */
    private Optional<List<AbstractDoorBase>> getDoors(final @NotNull ResultSet doorBaseRS)
        throws SQLException
    {
        // Make sure the resultset isn't empty.
        if (!doorBaseRS.isBeforeFirst())
            return Optional.empty();

        final List<AbstractDoorBase> doors = new ArrayList<>();
        while (doorBaseRS.next())
        {
            if (!DoorTypeManager.get().isRegistered(doorBaseRS.getInt("doorType")))
            {
                PLogger.get().logException(new IllegalStateException("Type with ID: " + doorBaseRS.getInt("doorType") +
                                                                         " has not been registered (yet)!"));
                continue;
            }
            final @NotNull Object[] typeData =
                executeQuery(SQLStatement.GET_TYPE_SPECIFIC_DATA.constructPPreparedStatement()
                                                                .setTableName(1, doorBaseRS.getString("typeTableName"))
                                                                .setString(2, doorBaseRS.getString("typeTableName"))
                                                                .setLong(3, doorBaseRS.getLong("id")),
                             this::createTypeData, new Object[]{});

            constructDoor(doorBaseRS, typeData).ifPresent(doors::add);
        }
        return doors.isEmpty() ? Optional.empty() : Optional.of(doors);
    }

    /**
     * {@inheritDoc}
     */
    @Override
    @NotNull
    public Optional<AbstractDoorBase> getDoor(final long doorUID)
    {
        return executeQuery(SQLStatement.GET_DOOR_BASE_FROM_ID.constructPPreparedStatement()
                                                              .setLong(1, doorUID),
                            this::getDoor, Optional.empty());
    }

    /**
     * {@inheritDoc}
     */
    @Override
    @NotNull
    public Optional<AbstractDoorBase> getDoor(final @NotNull UUID playerUUID, final long doorUID)
    {
        return executeQuery(SQLStatement.GET_DOOR_BASE_FROM_ID_FOR_PLAYER.constructPPreparedStatement()
                                                                         .setLong(1, doorUID)
                                                                         .setString(2, playerUUID.toString()),
                            this::getDoor, Optional.empty());
    }

    /**
     * {@inheritDoc}
     */
    @Override
    public int getPermission(final @NotNull String playerUUID, final long doorUID)
    {
        return executeQuery(SQLStatement.GET_PLAYER_PERMISSION_OF_DOOR.constructPPreparedStatement()
                                                                      .setString(1, playerUUID)
                                                                      .setLong(2, doorUID),
                            resultSet -> resultSet.next() ? resultSet.getInt("permission") : -1, -1);
    }

    /**
     * {@inheritDoc}
     */
    @Override
    public boolean removeDoor(final long doorUID)
    {
        return executeUpdate(SQLStatement.DELETE_DOOR.constructPPreparedStatement()
                                                     .setLong(1, doorUID)) > 0;
    }

    /**
     * {@inheritDoc}
     */
    @Override
    public boolean removeDoors(final @NotNull String playerUUID, final @NotNull String doorName)
    {
        return executeUpdate(SQLStatement.DELETE_NAMED_DOOR_OF_PLAYER.constructPPreparedStatement()
                                                                     .setString(1, playerUUID)
                                                                     .setString(2, doorName)) > 0;
    }

    /**
     * {@inheritDoc}
     */
    @Override
    public boolean isBigDoorsWorld(final @NotNull UUID worldUUID)
    {
        return executeQuery(SQLStatement.IS_BIGDOORS_WORLD.constructPPreparedStatement()
                                                          .setString(1, worldUUID.toString()),
                            ResultSet::next, false);
    }

    /**
     * {@inheritDoc}
     */
    @Override
    public int getDoorCountForPlayer(final @NotNull UUID playerUUID)
    {
        return executeQuery(SQLStatement.GET_DOOR_COUNT_FOR_PLAYER.constructPPreparedStatement()
                                                                  .setString(1, playerUUID.toString()),
                            resultSet -> resultSet.next() ? resultSet.getInt("total") : -1, -1);
    }

    /**
     * {@inheritDoc}
     */
    @Override
    public int getDoorCountForPlayer(final @NotNull UUID playerUUID, final @NotNull String doorName)
    {
        return executeQuery(SQLStatement.GET_PLAYER_DOOR_COUNT.constructPPreparedStatement()
                                                              .setString(1, playerUUID.toString())
                                                              .setString(2, doorName),
                            resultSet -> resultSet.next() ? resultSet.getInt("total") : -1, -1);
    }

    /**
     * {@inheritDoc}
     */
    @Override
    public int getDoorCountByName(final @NotNull String doorName)
    {
        return executeQuery(SQLStatement.GET_DOOR_COUNT_BY_NAME.constructPPreparedStatement()
                                                               .setString(1, doorName),
                            resultSet -> resultSet.next() ? resultSet.getInt("total") : -1, -1);
    }

    /**
     * {@inheritDoc}
     */
    @Override
    public int getOwnerCountOfDoor(final long doorUID)
    {
        return executeQuery(SQLStatement.GET_OWNER_COUNT_OF_DOOR.constructPPreparedStatement()
                                                                .setLong(1, doorUID),
                            resultSet -> resultSet.next() ? resultSet.getInt("total") : -1, -1);
    }

    /**
     * {@inheritDoc}
     */
    @Override
    @NotNull
    public Optional<List<AbstractDoorBase>> getDoors(final @NotNull String playerUUID,
                                                     final @NotNull String doorName,
                                                     final int maxPermission)
    {
        return executeQuery(SQLStatement.GET_NAMED_DOORS_OWNED_BY_PLAYER.constructPPreparedStatement()
                                                                        .setString(1, playerUUID)
                                                                        .setString(2, doorName)
                                                                        .setInt(3, maxPermission),
                            this::getDoors, Optional.empty());
    }

    /**
     * {@inheritDoc}
     */
    @Override
    @NotNull
    public Optional<List<AbstractDoorBase>> getDoors(final @NotNull UUID playerUUID,
                                                     final @NotNull String name)
    {
        return getDoors(playerUUID.toString(), name, 0);
    }

    /**
     * {@inheritDoc}
     */
    @Override
    @NotNull
    public Optional<List<AbstractDoorBase>> getDoors(final @NotNull String name)
    {
        return executeQuery(SQLStatement.GET_DOORS_WITH_NAME.constructPPreparedStatement()
                                                            .setString(1, name),
                            this::getDoors, Optional.empty());
    }

    /**
     * {@inheritDoc}
     */
    @Override
    @NotNull
    public Optional<List<AbstractDoorBase>> getDoors(final @NotNull String playerUUID, int maxPermission)
    {
        return executeQuery(SQLStatement.GET_DOORS_OWNED_BY_PLAYER_WITH_LEVEL.constructPPreparedStatement()
                                                                             .setString(1, playerUUID)
                                                                             .setInt(2, maxPermission),
                            this::getDoors, Optional.empty());
    }

    /**
     * {@inheritDoc}
     */
    @Override
    @NotNull
    public Optional<List<AbstractDoorBase>> getDoors(final @NotNull UUID playerUUID)
    {
        return getDoors(playerUUID.toString(), 0);
    }

    /**
     * {@inheritDoc}
     */
    @Override
    public boolean updatePlayerName(final @NotNull String playerUUID, final @NotNull String playerName)
    {
        return executeUpdate(SQLStatement.UPDATE_PLAYER_NAME.constructPPreparedStatement()
                                                            .setString(1, playerName)
                                                            .setString(2, playerUUID)) > 0;
    }

    /**
     * {@inheritDoc}
     */
    @Override
    @NotNull
    public Optional<UUID> getPlayerUUID(final @NotNull String playerName)
    {
        return executeQuery(SQLStatement.GET_PLAYER_UUID.constructPPreparedStatement()
                                                        .setString(1, playerName),
                            resultSet ->
                            {
                                UUID playerUUID = null;
                                int count = 0;
                                while (resultSet.next())
                                {
                                    ++count;
                                    if (count > 1)
                                    {
                                        playerUUID = null;
                                        break;
                                    }
                                    playerUUID = UUID.fromString(resultSet.getString("playerUUID"));
                                }
                                return Optional.ofNullable(playerUUID);
                            }, Optional.empty());
    }

    /**
     * {@inheritDoc}
     */
    @Override
    @NotNull
    public Optional<String> getPlayerName(final @NotNull String playerUUID)
    {
        return executeQuery(SQLStatement.GET_PLAYER_NAME.constructPPreparedStatement()
                                                        .setString(1, playerUUID),
                            resultSet -> Optional
                                .ofNullable(resultSet.next() ? resultSet.getString("playerName") : null),
                            Optional.empty());
    }

    /**
     * {@inheritDoc}
     */
    @Override
    @NotNull
    public Optional<DoorOwner> getCreatorOfDoor(final long doorUID)
    {
        return executeQuery(SQLStatement.GET_DOOR_OWNER.constructPPreparedStatement().setLong(1, doorUID),
                            (resultSet -> Optional.of(new DoorOwner(doorUID,
                                                                    UUID.fromString(resultSet.getString("playerUUID")),
                                                                    resultSet.getString("playerName"),
                                                                    resultSet.getInt("permission")))),
                            Optional.empty());
    }

    /**
     * {@inheritDoc}
     */
    @Override
    @NotNull
    public ConcurrentHashMap<Integer, List<Long>> getPowerBlockData(final long chunkHash)
    {
        return null;
//        return executeQuery(SQLStatement.GET_POWER_BLOCK_DATA_IN_CHUNK.constructPPreparedStatement()
//                                                                      .setLong(1, chunkHash),
//                            resultSet ->
//                            {
//                                final ConcurrentHashMap<Integer, List<Long>> doors = new ConcurrentHashMap<>();
//                                while (resultSet.next())
//                                {
//                                    int locationHash = Util.simpleChunkSpaceLocationhash(resultSet.getInt("x"),
//                                                                                         resultSet.getInt("y"),
//                                                                                         resultSet.getInt("z"));
//                                    if (!doors.containsKey(locationHash))
//                                        doors.put(locationHash, new ArrayList<>());
//                                    doors.get(locationHash).add(resultSet.getLong("id"));
//                                }
//                                return doors;
//                            }, new ConcurrentHashMap<>());
    }

    /**
     * {@inheritDoc}
     */
    @Override
    @NotNull
    public List<Long> getDoorsInChunk(final long chunkHash)
    {
        return executeQuery(SQLStatement.GET_DOOR_IDS_IN_CHUNK.constructPPreparedStatement()
                                                              .setLong(1, chunkHash),
                            resultSet ->
                            {
                                final List<Long> doors = new ArrayList<>();
                                while (resultSet.next())
                                    doors.add(resultSet.getLong("id"));
                                return doors;
                            }, new ArrayList<>());
    }

    /**
     * {@inheritDoc}
     */
    @Override
    public boolean updateDoorCoords(final long doorUID, final boolean isOpen, final int xMin, final int yMin,
                                    final int zMin, final int xMax, final int yMax, final int zMax)
    {
        boolean result = executeUpdate(SQLStatement.UPDATE_DOOR_COORDS.constructPPreparedStatement()
                                                                      .setInt(1, xMin)
                                                                      .setInt(2, yMin)
                                                                      .setInt(3, zMin)
                                                                      .setInt(4, xMax)
                                                                      .setInt(5, yMax)
                                                                      .setInt(6, zMax)
                                                                      .setLong(7, doorUID)) > 0;
        return result && changeDoorFlag(doorUID, DoorFlag.ISOPEN, isOpen);
    }

    /**
     * {@inheritDoc}
     */
    @Override
    public boolean updateDoorOpenDirection(final long doorUID, final @NotNull RotateDirection openDir)
    {
        return executeUpdate(SQLStatement.UPDATE_DOOR_OPEN_DIR.constructPPreparedStatement()
                                                              .setInt(1, RotateDirection.getValue(openDir))
                                                              .setLong(2, doorUID)) > 0;
    }

    /**
     * {@inheritDoc}
     */
    @Override
    public boolean updateDoorPowerBlockLoc(final long doorUID, final int xPos, final int yPos, final int zPos)
    {
        return false;
//        return executeUpdate(SQLStatement.UPDATE_DOOR_POWER_BLOCK_LOC.constructPPreparedStatement()
//                                                                     .setInt(1, xPos)
//                                                                     .setInt(2, yPos)
//                                                                     .setInt(3, zPos)
//                                                                     .setLong(4, Util.simpleChunkHashFromLocation(xPos,
//                                                                                                                  zPos))
//                                                                     .setLong(5, doorUID)) > 0;
    }

    /**
     * Changes the flag status of a door.
     *
     * @param doorUID    The UID fo the door.
     * @param flag       The {@link DoorFlag} to change.
     * @param flagStatus Whether to enable or disable the {@link DoorFlag}.
     */
    private boolean changeDoorFlag(final long doorUID, final @NotNull DoorFlag flag, final boolean flagStatus)
    {
        @Nullable final Integer currentFlag = executeQuery(SQLStatement.GET_DOOR_FLAG.constructPPreparedStatement()
                                                                                     .setLong(1, doorUID),
                                                           resultSet -> resultSet.getInt(1));
        if (currentFlag == null)
        {
            PLogger.get().logException(new SQLException("Could not get flag value of door: " + doorUID));
            return false;
        }

<<<<<<< HEAD
        final int newFlag = IBitFlag.changeFlag(DoorFlag.getFlagValue(flag), flagStatus, currentFlag);
=======
        final long newFlag = BitFlag.changeFlag(DoorFlag.getFlagValue(flag), flagStatus, currentFlag);
>>>>>>> 561cce55
        return executeUpdate(SQLStatement.UPDATE_DOOR_FLAG.constructPPreparedStatement()
                                                          .setLong(1, newFlag)
                                                          .setLong(2, doorUID)) > 0;
    }

    /**
     * {@inheritDoc}
     */
    @Override
    public boolean setLock(final long doorUID, final boolean newLockStatus)
    {
        return changeDoorFlag(doorUID, DoorFlag.ISLOCKED, newLockStatus);
    }

    /**
     * Executes an update defined by a {@link PPreparedStatement}.
     *
     * @param pPreparedStatement The {@link PPreparedStatement}.
     * @return Either the number of rows modified by the update, or -1 if an error occurred.
     */
    private int executeUpdate(final @NotNull PPreparedStatement pPreparedStatement)
    {
        try (final Connection conn = getConnection())
        {
            if (conn == null)
            {
                logStatement(pPreparedStatement);
                return -1;
            }
            return executeUpdate(conn, pPreparedStatement);
        }
        catch (SQLException e)
        {
            PLogger.get().logException(e);
        }
        return -1;
    }

    /**
     * Executes an update defined by a {@link PPreparedStatement}.
     *
     * @param conn               A connection to the database.
     * @param pPreparedStatement The {@link PPreparedStatement}.
     * @return Either the number of rows modified by the update, or -1 if an error occurred.
     */
    private int executeUpdate(final @NotNull Connection conn, final @NotNull PPreparedStatement pPreparedStatement)
    {
        logStatement(pPreparedStatement);
        try (final PreparedStatement ps = pPreparedStatement.construct(conn))
        {
            return ps.executeUpdate();
        }
        catch (SQLException e)
        {
            PLogger.get().logException(e);
        }
        return -1;
    }

    /**
     * Executes an update defined by a {@link PPreparedStatement} and returns the generated key index. See {@link
     * Statement#RETURN_GENERATED_KEYS}.
     *
     * @param pPreparedStatement The {@link PPreparedStatement}.
     * @return The generated key index if possible, otherwise -1.
     */
    private int executeUpdateReturnGeneratedKeys(final @NotNull PPreparedStatement pPreparedStatement)
    {
        try (final Connection conn = getConnection())
        {
            if (conn == null)
            {
                logStatement(pPreparedStatement);
                return -1;
            }
            return executeUpdateReturnGeneratedKeys(conn, pPreparedStatement);
        }
        catch (SQLException e)
        {
            PLogger.get().logException(e);
        }
        return -1;
    }

    /**
     * Executes an update defined by a {@link PPreparedStatement} and returns the generated key index. See {@link
     * Statement#RETURN_GENERATED_KEYS}.
     *
     * @param conn               A connection to the database.
     * @param pPreparedStatement The {@link PPreparedStatement}.
     * @return The generated key index if possible, otherwise -1.
     */
    private int executeUpdateReturnGeneratedKeys(final @NotNull Connection conn,
                                                 final @NotNull PPreparedStatement pPreparedStatement)
    {
        logStatement(pPreparedStatement);
        try (final PreparedStatement ps = pPreparedStatement.construct(conn, Statement.RETURN_GENERATED_KEYS))
        {
            ps.executeUpdate();
            try (final ResultSet resultSet = ps.getGeneratedKeys())
            {
                return resultSet.getInt(1);
            }
            catch (SQLException ex)
            {
                PLogger.get().logException(ex);
            }
        }
        catch (SQLException e)
        {
            PLogger.get().logException(e);
        }
        return -1;
    }

    /**
     * Executes a query defined by a {@link PPreparedStatement}.
     *
     * @param pPreparedStatement The {@link PPreparedStatement}.
     * @return The {@link ResultSet} of the query, or null in case an error occurred.
     */
    @Nullable
    private <T> T executeQuery(final @NotNull PPreparedStatement pPreparedStatement,
                               final @NotNull CheckedFunction<ResultSet, T, SQLException> fun)
    {
        return executeQuery(pPreparedStatement, fun, null);
    }

    /**
     * Executes a query defined by a {@link PPreparedStatement} and applies a function to the result.
     *
     * @param pPreparedStatement The {@link PPreparedStatement}.
     * @param fun                The function to apply to the {@link ResultSet}.
     * @param fallback           The value to return in case the result is null or if an error occurred.
     * @param <T>                The type of the result to return.
     * @return The {@link ResultSet} of the query, or null in case an error occurred.
     */
    @Contract(" _, _, !null -> !null;")
    private <T> T executeQuery(final @NotNull PPreparedStatement pPreparedStatement,
                               final @NotNull CheckedFunction<ResultSet, T, SQLException> fun,
                               final @Nullable T fallback)
    {
        try (final @Nullable Connection conn = getConnection())
        {
            if (conn == null)
            {
                logStatement(pPreparedStatement);
                return fallback;
            }
            return executeQuery(conn, pPreparedStatement, fun, fallback);
        }
        catch (Exception e)
        {
            PLogger.get().logException(e);
        }
        return fallback;
    }

    /**
     * Executes a query defined by a {@link PPreparedStatement} and applies a function to the result.
     *
     * @param conn               A connection to the database.
     * @param pPreparedStatement The {@link PPreparedStatement}.
     * @param fun                The function to apply to the {@link ResultSet}.
     * @param fallback           The value to return in case the result is null or if an error occurred.
     * @param <T>                The type of the result to return.
     * @return The {@link ResultSet} of the query, or null in case an error occurred.
     */
    @Contract(" _, _, _, !null -> !null")
    private <T> T executeQuery(final @NotNull Connection conn,
                               final @NotNull PPreparedStatement pPreparedStatement,
                               // TODO: Store connection in the function, so chained queries don't have to open multiple connections.
                               final @NotNull CheckedFunction<ResultSet, T, SQLException> fun,
                               final @Nullable T fallback)
    {
        logStatement(pPreparedStatement);
        try (final PreparedStatement ps = pPreparedStatement.construct(conn);
             final ResultSet rs = ps.executeQuery())
        {
            final @Nullable T result = fun.apply(rs);
            return result == null ? fallback : result;
        }
        catch (SQLException e)
        {
            PLogger.get().logException(e);
        }
        return fallback;
    }

    /**
     * Executes a {@link CheckedFunction} given an active Connection.
     *
     * @param fun      The function to execute.
     * @param fallback The fallback value to return in case of failure.
     * @param <T>      The type of the result to return.
     * @return The result of the Function.
     */
    @Contract(" _, !null -> !null")
    private <T> T execute(final @NotNull CheckedFunction<Connection, T, SQLException> fun,
                          final @Nullable T fallback)
    {
        try (final @Nullable Connection conn = getConnection())
        {
            if (conn == null)
                return fallback;
            return fun.apply(conn);
        }
        catch (Exception e)
        {
            PLogger.get().logException(e);
        }
        return fallback;
    }

    /**
     * Logs a {@link PPreparedStatement} to the logger as INFO. If {@link #logStatements} is false, nothing is logged
     * instead.
     *
     * @param pPreparedStatement The {@link PPreparedStatement} to log.
     */
    private void logStatement(final @NotNull PPreparedStatement pPreparedStatement)
    {
        if (!logStatements)
            return;
        PLogger.get().info("Executed statement:\n" + pPreparedStatement.toString() + "\n");
    }

    /**
     * {@inheritDoc}
     */
    @Override
    public void setStatementLogging(final boolean enabled)
    {
        logStatements = enabled;
    }

    /**
     * {@inheritDoc}
     */
    @Override
    public boolean removeOwner(final long doorUID, final @NotNull String playerUUID)
    {
        return executeUpdate(SQLStatement.REMOVE_DOOR_OWNER.constructPPreparedStatement()
                                                           .setString(1, playerUUID)
                                                           .setLong(2, doorUID)) > 0;
    }

    /**
     * {@inheritDoc}
     */
    @Override
    @NotNull
    public List<DoorOwner> getOwnersOfDoor(final long doorUID)
    {
        return executeQuery(SQLStatement.GET_DOOR_OWNERS.constructPPreparedStatement()
                                                        .setLong(1, doorUID),
                            resultSet ->
                            {
                                final List<DoorOwner> ret = new ArrayList<>();
                                while (resultSet.next())
                                    ret.add(new DoorOwner(resultSet.getLong("doorUID"),
                                                          UUID.fromString(resultSet.getString("playerUUID")),
                                                          resultSet.getString("playerName"),
                                                          resultSet.getInt("permission")));
                                return ret;
                            },
                            new ArrayList<>());
    }

    /**
     * Adds an owner or updates an existing owner's permission level.
     *
     * @param conn       A connection to the database.
     * @param rs         The {@link ResultSet} containing the current door owner (or not).
     * @param doorUID    The UID of the door.
     * @param playerID   The ID of the player.
     * @param permission The new level of ownership this player has over the door.
     * @return True if a change was made.
     *
     * @throws SQLException
     */
    private boolean addOrUpdateOwner(final @NotNull Connection conn, final @NotNull ResultSet rs, final long doorUID,
                                     final long playerID, final int permission)
        throws SQLException
    {
        if (rs.next() && (rs.getInt("permission") != permission))
            return executeUpdate(conn, SQLStatement.UPDATE_DOOR_OWNER_PERMISSION.constructPPreparedStatement()
                                                                                .setInt(1, permission)
                                                                                .setLong(2, playerID)
                                                                                .setLong(3, doorUID)) > 0;

        return executeUpdate(conn, SQLStatement.INSERT_DOOR_OWNER.constructPPreparedStatement()
                                                                 .setInt(1, permission)
                                                                 .setLong(2, playerID)
                                                                 .setLong(3, doorUID)) > 0;
    }

    /**
     * {@inheritDoc}
     */
    @Override
    public boolean addOwner(final long doorUID, final @NotNull IPPlayer player, final int permission)
    {
        // TODO: Use transaction
        // permission level 0 is reserved for the creator, and negative values are not allowed.
        if (permission < 1)
            return false;

        try (final Connection conn = getConnection())
        {
            if (conn == null)
                return false;

            final String playerName = player.getName();
            final long playerID = getPlayerID(conn, new DoorOwner(doorUID, player.getUUID(), playerName, permission));
            if (playerID == -1)
            {
                PLogger.get().logException(new IllegalArgumentException(
                    "Trying to add player \"" + player.getUUID().toString() + "\" as owner of door " + doorUID +
                        ", but that player is not registered in the database! Aborting..."));
                return false;
            }

            return executeQuery(conn, SQLStatement.GET_DOOR_OWNER_PLAYER.constructPPreparedStatement()
                                                                        .setLong(1, playerID)
                                                                        .setLong(2, doorUID),
                                rs -> addOrUpdateOwner(conn, rs, doorUID, playerID, permission), false);
        }
        catch (SQLException | NullPointerException e)
        {
            PLogger.get().logException(e);
        }
        return false;
    }

    /**
     * {@inheritDoc}
     */
    @Override
    public DatabaseState getDatabaseState()
    {
        return databaseState;
    }

    /**
     * Obtains and checks the version of the database.
     * <p>
     * If the database version is invalid for this version of the database class, an error will be printed and the
     * appropriate {@link #databaseState} will be set.
     *
     * @param conn A connection to the database.
     * @return The version of the database, or -1 if something went wrong.
     */
    private int verifyDatabaseVersion(final @NotNull Connection conn)
    {
        int dbVersion = executeQuery(conn, new PPreparedStatement("PRAGMA user_version;"),
                                     rs -> rs.getInt(1), -1);
        if (dbVersion == -1)
        {
            PLogger.get().logMessage("Failed to obtain database version!");
            databaseState = DatabaseState.ERROR;
            return dbVersion;
        }

        if (dbVersion == DATABASE_VERSION)
        {
            databaseState = DatabaseState.OK;
        }

        if (dbVersion < MIN_DATABASE_VERSION)
        {
            PLogger.get().logMessage("Trying to load database version " + dbVersion +
                                         " while the minimum allowed version is " + MIN_DATABASE_VERSION);
            databaseState = DatabaseState.TOO_OLD;
        }

        if (dbVersion > DATABASE_VERSION)
        {
            PLogger.get().logMessage("Trying to load database version " + dbVersion +
                                         " while the maximum allowed version is " + DATABASE_VERSION);
            databaseState = DatabaseState.TOO_NEW;
        }
        return dbVersion;
    }

    /**
     * Upgrades the database to the latest version if needed.
     */
    private void upgrade()
    {
        Connection conn;
        try
        {
            conn = getConnection(DatabaseState.OUT_OF_DATE);
            if (conn == null)
                return;

            final int dbVersion = verifyDatabaseVersion(conn);
            if (databaseState != DatabaseState.OUT_OF_DATE)
            {
                conn.close();
                return;
            }

            // If an update is required and backups are enabled, make a backup.
            // First close the connection to the database. Reopen it when possible.
            if (config.dbBackup())
            {
                conn.close();
                if (!makeBackup())
                    return;
                conn = getConnection(DatabaseState.OUT_OF_DATE);
                if (conn == null)
                    return;
            }

            if (dbVersion < 11)
                upgradeToV11(conn);

            // Do this at the very end, so the db version isn't altered if anything fails.
            setDBVersion(conn, DATABASE_VERSION);
            databaseState = DatabaseState.OK;
        }
        catch (SQLException | NullPointerException e)
        {
            PLogger.get().logException(e);
            databaseState = DatabaseState.ERROR;
        }
    }

    /**
     * Makes a backup of the database file. Stored in a database with the same name, but with ".BACKUP" appended to it.
     *
     * @return True if backup creation was successful.
     */
    private boolean makeBackup()
    {
        final File dbFileBackup = new File(dbFile.toString() + ".BACKUP");
        // Only the most recent backup is kept, so delete the old one if a new one needs
        // to be created.
        if (dbFileBackup.exists() && !dbFileBackup.delete())
        {
            PLogger.get().logException(new IOException("Failed to delete old backup! Aborting backup creation!"));
            return false;
        }
        try
        {
            Files.copy(dbFile.toPath(), dbFileBackup.toPath());
        }
        catch (IOException e)
        {
            PLogger.get().logException(e, "Failed to create backup of the database! "
                + "Database upgrade aborted and access is disabled!");
            return false;
        }
        return true;
    }

    /**
     * Modifies the version of the database.
     *
     * @param conn    An active connection to the database.
     * @param version The new version of the database.
     */
    private void setDBVersion(final @NotNull Connection conn, final int version)
    {
        try
        {
            conn.createStatement().execute("PRAGMA user_version = " + version + ";");
        }
        catch (SQLException | NullPointerException e)
        {
            PLogger.get().logException(e);
        }
    }

    /**
     * Upgrades the database to V11.
     *
     * @param conn Opened database connection.
     */
    /*
     * Changes in V11:
     * - Updating chunkHash of all doors because the algorithm was changed.
     */
    private void upgradeToV11(final @NotNull Connection conn)
    {
        try (final PreparedStatement ps1 = conn.prepareStatement("SELECT * FROM doors;");
             final ResultSet rs1 = ps1.executeQuery())
        {
            PLogger.get().warn("Upgrading database to V11!");

            while (rs1.next())
            {
                final long UID = rs1.getLong("id");
                final int x = rs1.getInt("powerBlockX");
                final int z = rs1.getInt("powerBlockZ");

                executeUpdate(conn, new PPreparedStatement(2, "UPDATE doors SET chunkHash=? WHERE id=?;")
                    .setLong(1, Util.simpleChunkHashFromLocation(x, z))
                    .setLong(2, UID));
            }
        }
        catch (SQLException | NullPointerException e)
        {
            PLogger.get().logException(e);
        }
    }
}<|MERGE_RESOLUTION|>--- conflicted
+++ resolved
@@ -313,8 +313,8 @@
                                                .create(UUID.fromString(doorBaseRS.getString("worldUUID")));
 
         final long bitflag = doorBaseRS.getLong("bitflag");
-        final boolean isOpen = BitFlag.hasFlag(DoorFlag.getFlagValue(DoorFlag.ISOPEN), bitflag);
-        final boolean isLocked = BitFlag.hasFlag(DoorFlag.getFlagValue(DoorFlag.ISLOCKED), bitflag);
+        final boolean isOpen = IBitFlag.hasFlag(DoorFlag.getFlagValue(DoorFlag.ISOPEN), bitflag);
+        final boolean isLocked = IBitFlag.hasFlag(DoorFlag.getFlagValue(DoorFlag.ISLOCKED), bitflag);
 
         final @NotNull DoorOwner doorOwner = new DoorOwner(doorUID, UUID.fromString(doorBaseRS.getString("playerUUID")),
                                                            doorBaseRS.getString("playerName"),
@@ -572,17 +572,7 @@
             }
         }
 
-<<<<<<< HEAD
-                final Vector3Di min = new Vector3Di(rs.getInt("xMin"), rs.getInt("yMin"), rs.getInt("zMin"));
-                final Vector3Di max = new Vector3Di(rs.getInt("xMax"), rs.getInt("yMax"), rs.getInt("zMax"));
-                final Vector3Di engine = new Vector3Di(rs.getInt("engineX"), rs.getInt("engineY"),
-                                                       rs.getInt("engineZ"));
-                final Vector3Di powerBlock = new Vector3Di(rs.getInt("powerBlockX"), rs.getInt("powerBlockY"),
-                                                           rs.getInt("powerBlockZ"));
-                final boolean isOpen = IBitFlag.hasFlag(DoorFlag.getFlagValue(DoorFlag.ISOPEN), rs.getInt("bitflag"));
-=======
         final @NotNull String insertString = parameterNames.toString() + parameterQuestionMarks.toString();
->>>>>>> 561cce55
 
         final @NotNull PPreparedStatement pPreparedStatement = new PPreparedStatement(parameterCount, insertString);
         for (int parameterIDX = 0; parameterIDX < parameterCount; ++parameterIDX)
@@ -613,13 +603,6 @@
             return false;
         }
 
-<<<<<<< HEAD
-            door.setName(rs.getString("name"));
-            door.setLock(IBitFlag.hasFlag(DoorFlag.getFlagValue(DoorFlag.ISLOCKED), rs.getInt("bitflag")));
-            door.setDoorOwner(doorOwner);
-            door.setAutoClose(rs.getInt("autoClose"));
-            door.setBlocksToMove(rs.getInt("blocksToMove"));
-=======
         final long doorTypeID = DoorTypeManager.get().getDoorType(door.getDoorType()).orElse(-1L);
         if (doorTypeID == -1)
         {
@@ -627,7 +610,6 @@
                    .logException(new SQLException("Could not find DoorType: " + door.getDoorType().toString()));
             return false;
         }
->>>>>>> 561cce55
 
         try (final @Nullable Connection conn = getConnection())
         {
@@ -1090,11 +1072,7 @@
             return false;
         }
 
-<<<<<<< HEAD
-        final int newFlag = IBitFlag.changeFlag(DoorFlag.getFlagValue(flag), flagStatus, currentFlag);
-=======
-        final long newFlag = BitFlag.changeFlag(DoorFlag.getFlagValue(flag), flagStatus, currentFlag);
->>>>>>> 561cce55
+        final long newFlag = IBitFlag.changeFlag(DoorFlag.getFlagValue(flag), flagStatus, currentFlag);
         return executeUpdate(SQLStatement.UPDATE_DOOR_FLAG.constructPPreparedStatement()
                                                           .setLong(1, newFlag)
                                                           .setLong(2, doorUID)) > 0;
