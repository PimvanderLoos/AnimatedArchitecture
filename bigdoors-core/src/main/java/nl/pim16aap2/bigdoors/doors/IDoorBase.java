--- conflicted
+++ resolved
@@ -11,11 +11,8 @@
 import nl.pim16aap2.bigdoors.util.vector.Vector3DiConst;
 import org.jetbrains.annotations.NotNull;
 
-<<<<<<< HEAD
-=======
 import java.util.Collection;
 import java.util.Collections;
->>>>>>> b514c8c6
 import java.util.Optional;
 import java.util.UUID;
 
@@ -240,6 +237,17 @@
     @NotNull RotateDirection getOpenDir();
 
     /**
+     * Sets the {@link RotateDirection} this {@link IDoorBase} will open if currently closed.
+     * <p>
+     * Note that if it's currently in the open status, it is supposed go in the opposite direction, as the closing
+     * direction is the opposite of the opening direction.
+     *
+     * @param rotateDirection The {@link RotateDirection} this {@link IDoorBase} will open in.
+     * @return This {@link AbstractDoorBase}.
+     */
+    @NotNull AbstractDoorBase setOpenDir(final @NotNull RotateDirection rotateDirection);
+
+    /**
      * Gets the position of power block of this door.
      *
      * @return The position of the power block of this door.
@@ -247,6 +255,14 @@
     @NotNull Vector3DiConst getPowerBlock();
 
     /**
+     * Updates the position of the powerblock.
+     *
+     * @param pos The new position.
+     * @return This {@link AbstractDoorBase}.
+     */
+    @NotNull AbstractDoorBase setPowerBlockPosition(final @NotNull Vector3DiConst pos);
+
+    /**
      * Gets the position of the engine of this door.
      *
      * @return The position of the engine block of this door.
@@ -254,6 +270,14 @@
     @NotNull Vector3DiConst getEngine();
 
     /**
+     * Updates the position of the engine.
+     *
+     * @param pos The new position.
+     * @return This {@link AbstractDoorBase}.
+     */
+    @NotNull AbstractDoorBase setEngine(final @NotNull Vector3DiConst pos);
+
+    /**
      * Gets the minimum position of this door.
      *
      * @return The minimum coordinates of this door.
@@ -261,35 +285,29 @@
     @NotNull Vector3DiConst getMinimum();
 
     /**
-<<<<<<< HEAD
      * Changes the position of this {@link IDoorBase}. The min/max order of the positions doesn't matter.
      *
      * @param posA The first new position.
-     * @param posA The second new position.
-     */
-    void setCoordinates(final @NotNull Vector3DiConst posA, final @NotNull Vector3DiConst posB);
+     * @return This {@link AbstractDoorBase}.
+     */
+    @NotNull AbstractDoorBase setCoordinates(final @NotNull Vector3DiConst posA, final @NotNull Vector3DiConst posB);
 
     /**
      * Changes the position of this {@link IDoorBase}. The min/max order of the positions doesn't matter.
-=======
+     *
+     * @param newCuboid The {@link CuboidConst} representing the area the door will take up from now on.
+     * @return This {@link AbstractDoorBase}.
+     */
+    @NotNull AbstractDoorBase setCoordinates(final @NotNull CuboidConst newCuboid);
+
+    /**
      * Gets a copy of the maximum position of this door.
->>>>>>> b514c8c6
-     *
-     * @param newCuboid The {@link CuboidConst} representing the area the door will take up from now on.
-     */
-    void setCoordinates(final @NotNull CuboidConst newCuboid);
-
-    /**
-<<<<<<< HEAD
-     * Gets a copy of the maximum position of this door.
      *
      * @return A copy of the maximum position of this door.
      */
     @NotNull Vector3DiConst getMaximum();
 
     /**
-=======
->>>>>>> b514c8c6
      * Gets the the Vector2Di coordinates of the min and max Vector2Dis that are in range of this door.
      * <p>
      * [0] contains the lower bound chunk coordinates, [1] contains the upper bound chunk coordinates.
