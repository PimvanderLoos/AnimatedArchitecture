package nl.pim16aap2.bigdoors.doors;

import lombok.EqualsAndHashCode;
import lombok.Getter;
import lombok.extern.flogger.Flogger;
import nl.pim16aap2.bigdoors.api.IMessageable;
import nl.pim16aap2.bigdoors.api.IPPlayer;
import nl.pim16aap2.bigdoors.api.IPWorld;
import nl.pim16aap2.bigdoors.doortypes.DoorType;
import nl.pim16aap2.bigdoors.events.dooraction.DoorActionCause;
import nl.pim16aap2.bigdoors.events.dooraction.DoorActionType;
import nl.pim16aap2.bigdoors.events.dooraction.IDoorEventTogglePrepare;
import nl.pim16aap2.bigdoors.events.dooraction.IDoorEventToggleStart;
import nl.pim16aap2.bigdoors.localization.ILocalizer;
import nl.pim16aap2.bigdoors.managers.DoorRegistry;
import nl.pim16aap2.bigdoors.moveblocks.AutoCloseScheduler;
import nl.pim16aap2.bigdoors.moveblocks.BlockMover;
import nl.pim16aap2.bigdoors.util.Cuboid;
import nl.pim16aap2.bigdoors.util.RotateDirection;
import nl.pim16aap2.bigdoors.util.vector.Vector3Di;
import org.jetbrains.annotations.Nullable;

import java.util.Iterator;
import java.util.List;
import java.util.Optional;
import java.util.Set;
import java.util.UUID;
import java.util.concurrent.CompletableFuture;
import java.util.function.Supplier;
import java.util.logging.Level;

/**
 * Represents the abstract base all door types should extend.
 *
 * @author Pim
 */
@EqualsAndHashCode
@Flogger
public abstract class AbstractDoor implements IDoor
{
    @EqualsAndHashCode.Exclude
    private final DoorSerializer<?> serializer;
    private final DoorRegistry doorRegistry;
    private final AutoCloseScheduler autoCloseScheduler;

    @Getter
    protected final DoorBase doorBase;
    protected final ILocalizer localizer;
    protected final DoorOpeningHelper doorOpeningHelper;


    protected AbstractDoor(
        DoorBase doorBase, ILocalizer localizer, DoorRegistry doorRegistry,
        AutoCloseScheduler autoCloseScheduler, DoorOpeningHelper doorOpeningHelper)
    {
        serializer = getDoorType().getDoorSerializer();
        this.doorBase = doorBase;
        this.localizer = localizer;
        this.doorRegistry = doorRegistry;
        this.autoCloseScheduler = autoCloseScheduler;
        this.doorOpeningHelper = doorOpeningHelper;

        log.at(Level.FINEST).log("Instantiating door: %d", doorBase.getDoorUID());
        if (doorBase.getDoorUID() > 0 && !doorRegistry.registerDoor(new Registrable()))
            throw new IllegalStateException("Tried to create new door \"" + doorBase.getDoorUID() +
                                                "\" while it is already registered!");
    }

    protected AbstractDoor(DoorBase doorBase)
    {
        this(doorBase, doorBase.getLocalizer(), doorBase.getDoorRegistry(),
             doorBase.getAutoCloseScheduler(), doorBase.getDoorOpeningHelper());
    }

    /**
     * Gets the {@link DoorType} of doorBase door.
     *
     * @return The {@link DoorType} of doorBase door.
     */
    public abstract DoorType getDoorType();

    /**
     * Checks if this door can be opened instantly (i.e. skip the animation).
     * <p>
     * This describes whether skipping the animation actually does anything. When a door can skip its animation, it
     * means that the actual toggle has an effect on the world and as such toggling it without an animation does
     * something.
     * <p>
     * Doors that do not have any effect other than their animation because all their blocks start and stop at exactly
     * the same place (i.e. flags) cannot skip their animation because skipping the animation would mean removing the
     * blocks of the door from their locations and then placing them back at exactly the same position. This would be a
     * waste of performance for both the server and the client and as such should be prevented.
     *
     * @return True, if the door can skip its animation.
     */
    public boolean canSkipAnimation()
    {
        return false;
    }

    /**
     * Finds the new minimum and maximum coordinates (represented by a {@link Cuboid}) of this door that would be the
     * result of toggling it.
     *
     * @return The {@link Cuboid} that would represent the door if it was toggled right now.
     */
    public abstract Optional<Cuboid> getPotentialNewCoordinates();

    /**
     * Gets the direction the door would go given its current state.
     *
     * @return The direction the door would go if it were to be toggled.
     */
    public abstract RotateDirection getCurrentToggleDir();

    /**
     * Cycle the {@link RotateDirection} direction this {@link IDoor} will open in. By default, it'll set and return the
     * opposite direction of the current direction.
     * <p>
     * Note that this does not actually change the open direction; it merely tells you which direction comes next!
     *
     * @return The new {@link RotateDirection} direction this {@link IDoor} will open in.
     */
    @SuppressWarnings("unused")
    public RotateDirection cycleOpenDirection()
    {
        final Set<RotateDirection> validOpenDirections = getDoorType().getValidOpenDirections();
        final RotateDirection currentDir = getOpenDir();

        @Nullable RotateDirection first = null;
        final Iterator<RotateDirection> it = validOpenDirections.iterator();
        while (it.hasNext())
        {
            final RotateDirection dir = it.next();
            if (first == null)
                first = dir;

            if (dir != currentDir)
                continue;

            if (it.hasNext())
                return it.next();
            break;
        }
        if (first != null)
            return first;
        log.at(Level.FINE)
           .log("Failed to cycle open direction for door of type '%s' with open dir '%s' given valid directions '%s'",
                getDoorType(), currentDir, validOpenDirections);
        return RotateDirection.NONE;
    }

    /**
     * Gets the {@link Supplier} for the {@link BlockMover} for doorBase type.
     * <p>
     * doorBase method MUST BE CALLED FROM THE MAIN THREAD! (Because of MC, spawning entities needs to happen
     * synchronously)
     *
     * @param cause
     *     What caused doorBase action.
     * @param time
     *     The amount of time doorBase {@link DoorBase} will try to use to move. The maximum speed is limited, so at a
     *     certain point lower values will not increase door speed.
     * @param skipAnimation
     *     If the {@link DoorBase} should be opened instantly (i.e. skip animation) or not.
     * @param newCuboid
     *     The {@link Cuboid} representing the area the door will take up after the toggle.
     * @param responsible
     *     The {@link IPPlayer} responsible for the door action.
     * @param actionType
     *     The type of action that will be performed by the BlockMover.
     * @param context
     *     The {@link BlockMover.Context} to run the block mover in.
     * @return The {@link BlockMover} for doorBase class.
     */
    protected abstract BlockMover constructBlockMover(
<<<<<<< HEAD
        BlockMover.Context context, DoorActionCause cause, double time, boolean skipAnimation, Cuboid newCuboid,
        IPPlayer responsible, DoorActionType actionType)
=======
        BlockMover.Context context, DoorActionCause cause, double time,
        boolean skipAnimation, Cuboid newCuboid, IPPlayer responsible,
        DoorActionType actionType)
>>>>>>> dea0a720
        throws Exception;

    /**
     * Attempts to toggle a door. Think twice before using doorBase method. Instead, please look at
     * {@link DoorToggleRequestBuilder}.
     *
     * @param cause
     *     What caused doorBase action.
     * @param messageReceiver
     *     Who will receive any messages that have to be sent.
     * @param responsible
     *     Who is responsible for doorBase door. Either the player who directly toggled it (via a command or the GUI),
     *     or the prime owner when doorBase data is not available.
     * @param time
     *     The amount of time doorBase {@link DoorBase} will try to use to move. The maximum speed is limited, so at a
     *     certain point lower values will not increase door speed.
     * @param skipAnimation
     *     If the {@link DoorBase} should be opened instantly (i.e. skip animation) or not.
     * @param actionType
     *     The type of action.
     * @return The result of the attempt.
     */
    // TODO: Simplify this method.
    @SuppressWarnings({"unused", "squid:S1172"}) // messageReceiver isn't used yet, but it will be.
    final synchronized DoorToggleResult toggle(
<<<<<<< HEAD
        DoorActionCause cause, IMessageable messageReceiver, IPPlayer responsible, double time, boolean skipAnimation,
=======
        DoorActionCause cause, IMessageable messageReceiver,
        IPPlayer responsible, double time, boolean skipAnimation,
>>>>>>> dea0a720
        DoorActionType actionType)
    {
        if (!doorOpeningHelper.isMainThread())
        {
            log.at(Level.SEVERE).withCause(new IllegalStateException("Doors must be toggled on the main thread!"))
               .log();
            return DoorToggleResult.ERROR;
        }

        if (getOpenDir() == RotateDirection.NONE)
        {
            log.at(Level.SEVERE).withCause(new IllegalStateException("OpenDir cannot be NONE!")).log();
            return DoorToggleResult.ERROR;
        }

        if (!doorRegistry.isRegistered(this))
            return doorOpeningHelper.abort(this, DoorToggleResult.INSTANCE_UNREGISTERED, cause, responsible,
                                           messageReceiver);

        if (skipAnimation && !canSkipAnimation())
            return doorOpeningHelper.abort(this, DoorToggleResult.ERROR, cause, responsible, messageReceiver);

        final DoorToggleResult isOpenable = doorOpeningHelper.canBeToggled(this, actionType);
        if (isOpenable != DoorToggleResult.SUCCESS)
            return doorOpeningHelper.abort(this, isOpenable, cause, responsible, messageReceiver);

        if (doorBase.exceedSizeLimit(responsible))
            return doorOpeningHelper.abort(this, DoorToggleResult.TOO_BIG, cause, responsible, messageReceiver);

        final Optional<Cuboid> newCuboid = getPotentialNewCoordinates();

        if (newCuboid.isEmpty())
            return doorOpeningHelper.abort(this, DoorToggleResult.ERROR, cause, responsible, messageReceiver);

        final IDoorEventTogglePrepare prepareEvent =
            doorOpeningHelper.callTogglePrepareEvent(this, cause, actionType, responsible,
                                                     time, skipAnimation, newCuboid.get());

        if (prepareEvent.isCancelled())
            return doorOpeningHelper.abort(this, DoorToggleResult.CANCELLED, cause, responsible, messageReceiver);

        final @Nullable IPPlayer responsiblePlayer = cause.equals(DoorActionCause.PLAYER) ? responsible : null;
        if (!doorOpeningHelper.isLocationEmpty(newCuboid.get(), getCuboid(), responsiblePlayer, getWorld()))
            return doorOpeningHelper.abort(this, DoorToggleResult.OBSTRUCTED, cause, responsible, messageReceiver);

        if (!doorOpeningHelper.canBreakBlocksBetweenLocs(this, newCuboid.get(), responsible))
            return doorOpeningHelper.abort(this, DoorToggleResult.NO_PERMISSION, cause, responsible, messageReceiver);

        final boolean scheduled =
            doorOpeningHelper.registerBlockMover(doorBase, this, cause, time, skipAnimation,
                                                 newCuboid.get(), responsible, actionType);

        if (!scheduled)
            return DoorToggleResult.ERROR;

        final IDoorEventToggleStart toggleStartEvent =
            doorOpeningHelper.callToggleStartEvent(this, cause, actionType, responsible,
                                                   time, skipAnimation, newCuboid.get());

        return DoorToggleResult.SUCCESS;
    }

    /**
     * Handles a change in redstone current for this door's powerblock.
     *
     * @param newCurrent
     *     The new current of the powerblock.
     */
    @SuppressWarnings("unused")
    public final void onRedstoneChange(int newCurrent)
    {
        doorBase.onRedstoneChange(this, newCurrent);
    }

    /**
     * Synchronizes all data of this door with the database.
     *
     * @return True if the synchronization was successful.
     */
    public final synchronized CompletableFuture<Boolean> syncData()
    {
        try
        {
            return doorBase.syncData(serializer.serialize(this));
        }
        catch (Exception e)
        {
            log.at(Level.SEVERE).withCause(e).log("Failed to sync data for door: %s", getBasicInfo());
        }
        return CompletableFuture.completedFuture(false);
    }

    public synchronized String getBasicInfo()
    {
        return getDoorUID() + " (" + getPrimeOwner() + ") - " + getDoorType().getSimpleName() + ": " + getName();
    }

    @Override
    public synchronized String toString()
    {
        String ret = doorBase + "\n"
            + "Type-specific data:\n"
            + "type: " + getDoorType() + "\n";

        ret += serializer.toString(this);

        return ret;
    }

    @Override
    public Cuboid getCuboid()
    {
        return doorBase.getCuboid();
    }

    @Override
    public boolean isOpenable()
    {
        return doorBase.isOpenable();
    }

    @Override
    public boolean isCloseable()
    {
        return doorBase.isCloseable();
    }

    @Override
    public List<DoorOwner> getDoorOwners()
    {
        return doorBase.getDoorOwners();
    }

    @Override
    public Optional<DoorOwner> getDoorOwner(UUID uuid)
    {
        return doorBase.getDoorOwner(uuid);
    }

    @Override
    public boolean isDoorOwner(UUID player)
    {
        return doorBase.isDoorOwner(player);
    }

    @Override
    public void setCoordinates(Cuboid newCuboid)
    {
        doorBase.setCoordinates(newCuboid);
    }

    @Override
    public void setCoordinates(Vector3Di posA, Vector3Di posB)
    {
        doorBase.setCoordinates(posA, posB);
    }

    @Override
    public Vector3Di getMinimum()
    {
        return doorBase.getMinimum();
    }

    @Override
    public Vector3Di getMaximum()
    {
        return doorBase.getMaximum();
    }

    @Override
    public Vector3Di getDimensions()
    {
        return doorBase.getDimensions();
    }

    @Override
    public void setRotationPoint(Vector3Di pos)
    {
        doorBase.setRotationPoint(pos);
    }

    @Override
    public void setPowerBlockPosition(Vector3Di pos)
    {
        doorBase.setPowerBlockPosition(pos);
    }

    @Override
    public int getBlockCount()
    {
        return doorBase.getBlockCount();
    }

    @Override
    public long getChunkId()
    {
        return doorBase.getChunkId();
    }

    @Override
    public void setName(String name)
    {
        doorBase.setName(name);
    }

    @Override
    public void setOpen(boolean open)
    {
        doorBase.setOpen(open);
    }

    @Override
    public void setOpenDir(RotateDirection openDir)
    {
        doorBase.setOpenDir(openDir);
    }

    @Override
    public void setLocked(boolean locked)
    {
        doorBase.setLocked(locked);
    }

    @Override
    public long getDoorUID()
    {
        return doorBase.getDoorUID();
    }

    @Override
    public IPWorld getWorld()
    {
        return doorBase.getWorld();
    }

    @Override
    public Vector3Di getRotationPoint()
    {
        return doorBase.getRotationPoint();
    }

    @Override
    public Vector3Di getPowerBlock()
    {
        return doorBase.getPowerBlock();
    }

    @Override
    public String getName()
    {
        return doorBase.getName();
    }

    @Override
    public boolean isOpen()
    {
        return doorBase.isOpen();
    }

    @Override
    public RotateDirection getOpenDir()
    {
        return doorBase.getOpenDir();
    }

    @Override
    public boolean isLocked()
    {
        return doorBase.isLocked();
    }

    @Override
    public DoorOwner getPrimeOwner()
    {
        return doorBase.getPrimeOwner();
    }

    public class Registrable
    {
        private Registrable()
        {
        }

        /**
         * Gets the {@link DoorBase} that is associated with this {@link Registrable}.
         *
         * @return The {@link DoorBase} that is associated with this {@link Registrable}.
         */
        public AbstractDoor getAbstractDoorBase()
        {
            return AbstractDoor.this;
        }
    }
}<|MERGE_RESOLUTION|>--- conflicted
+++ resolved
@@ -174,14 +174,8 @@
      * @return The {@link BlockMover} for doorBase class.
      */
     protected abstract BlockMover constructBlockMover(
-<<<<<<< HEAD
         BlockMover.Context context, DoorActionCause cause, double time, boolean skipAnimation, Cuboid newCuboid,
         IPPlayer responsible, DoorActionType actionType)
-=======
-        BlockMover.Context context, DoorActionCause cause, double time,
-        boolean skipAnimation, Cuboid newCuboid, IPPlayer responsible,
-        DoorActionType actionType)
->>>>>>> dea0a720
         throws Exception;
 
     /**
@@ -207,12 +201,7 @@
     // TODO: Simplify this method.
     @SuppressWarnings({"unused", "squid:S1172"}) // messageReceiver isn't used yet, but it will be.
     final synchronized DoorToggleResult toggle(
-<<<<<<< HEAD
         DoorActionCause cause, IMessageable messageReceiver, IPPlayer responsible, double time, boolean skipAnimation,
-=======
-        DoorActionCause cause, IMessageable messageReceiver,
-        IPPlayer responsible, double time, boolean skipAnimation,
->>>>>>> dea0a720
         DoorActionType actionType)
     {
         if (!doorOpeningHelper.isMainThread())
