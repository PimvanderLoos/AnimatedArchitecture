--- conflicted
+++ resolved
@@ -64,16 +64,11 @@
                     PLogger.get().logThrowable(new NullPointerException("Received empty Optional in toggle request!"));
                     return CompletableFuture.completedFuture(DoorToggleResult.ERROR);
                 }
-<<<<<<< HEAD
-                return animateDoor(doorOpt.get(), cause, messageReceiver, responsible, time, skipAnimation,
-                                   doorActionType);
-=======
                 final @NotNull IPPlayer finalResponsible = responsible == null ?
                                                            doorOpt.get().getPrimeOwner().getPlayer() : responsible;
 
-                return animateDoorSendToMainThread(doorOpt.get(), cause, messageReceiver, finalResponsible,
-                                                   time, skipAnimation, doorActionType);
->>>>>>> 567c16ae
+                return animateDoor(doorOpt.get(), cause, messageReceiver, finalResponsible,
+                                   time, skipAnimation, doorActionType);
             });
     }
 
@@ -162,40 +157,6 @@
     {
         if (responsible == null)
             responsible = door.getPrimeOwner().getPlayer();
-<<<<<<< HEAD
-=======
-
-        return animateDoorSendToMainThread(door, cause, messageReceiver, responsible, time, skipAnimation,
-                                           doorActionType);
-    }
-
-    /**
-     * Attempts to toggle, open, or close a door. Must only be called from the main thread!
-     *
-     * @param door            The door.
-     * @param cause           What caused this action.
-     * @param messageReceiver Who will receive any messages that have to be sent.
-     * @param responsible     Who is responsible for this door. Either the player who directly toggled it (via a command
-     *                        or the GUI), or the original creator when this data is not available.
-     * @param time            The amount of time this {@link AbstractDoorBase} will try to use to move. The maximum
-     *                        speed is limited, so at a certain point lower values will not increase door speed.
-     * @param skipAnimation   If the {@link AbstractDoorBase} should be opened instantly (i.e. skip animation) or not.
-     * @return The result of the attempt.
-     */
-    private @NotNull DoorToggleResult animateDoorSync(final @NotNull AbstractDoorBase door,
-                                                      final @NotNull DoorActionCause cause,
-                                                      final @NotNull IMessageable messageReceiver,
-                                                      final @NotNull IPPlayer responsible, final double time,
-                                                      boolean skipAnimation,
-                                                      final @NotNull DoorActionType doorActionType)
-    {
-        if (!BigDoors.get().getPlatform().isMainThread(Thread.currentThread().getId()))
-        {
-            PLogger.get()
-                   .logThrowable(new IllegalThreadStateException("Doors can only be animated on the main thread!"));
-            return DoorToggleResult.ERROR;
-        }
->>>>>>> 567c16ae
 
         return animateDoor(door, cause, messageReceiver, responsible, time, skipAnimation, doorActionType);
     }
