--- conflicted
+++ resolved
@@ -206,32 +206,12 @@
      *
      * @param movable
      *     The {@link AbstractMovable}.
-<<<<<<< HEAD
-     * @param snapshot
-     *     A snapshot of the movable created before the toggle.
-     * @param time
-     *     See {@link #time}.
-     * @param skipAnimation
-     *     If the movable should be opened instantly (i.e. skip animation) or not.
-     * @param openDirection
-     *     The direction the {@link AbstractMovable} will move.
-     * @param player
-     *     The player who opened this movable.
-     * @param newCuboid
-     *     The {@link Cuboid} representing the area the movable will take up after the toggle.
-     */
-    protected BlockMover(
-        Context context, AbstractMovable movable, MovableSnapshot snapshot, double time, boolean skipAnimation,
-        RotateDirection openDirection, IPPlayer player, Cuboid newCuboid, MovableActionCause cause,
-        MovableActionType actionType)
-=======
      * @param data
      *     The data of the movement request.
      * @param movementDirection
      *     The direction of the movement.
      */
     protected BlockMover(AbstractMovable movable, MovementRequestData data, RotateDirection movementDirection)
->>>>>>> f6fdb8f0
         throws Exception
     {
         executor = data.getExecutor();
