--- conflicted
+++ resolved
@@ -64,23 +64,15 @@
          *     The permission level of the new owner's ownership. Defaults to
          *     {@link AddOwner#DEFAULT_PERMISSION_LEVEL}.
          */
-<<<<<<< HEAD
-        public DelayedInput(IPPlayer targetPlayer, @Nullable Integer targetPermissionLevel)
-=======
-        public DelayedInput(IPPlayer targetPlayer, PermissionLevel targetPermissionLevel)
->>>>>>> dea0a720
+        public DelayedInput(IPPlayer targetPlayer, @Nullable PermissionLevel targetPermissionLevel)
         {
             this.targetPlayer = targetPlayer;
-            this.targetPermissionLevel = Objects.requireNonNullElse(targetPermissionLevel,
-                                                                    AddOwner.DEFAULT_PERMISSION_LEVEL);
+            this.targetPermissionLevel =
+                Objects.requireNonNullElse(targetPermissionLevel, AddOwner.DEFAULT_PERMISSION_LEVEL);
         }
 
         /**
-<<<<<<< HEAD
-         * See {@link #DelayedInput(IPPlayer, Integer)}.
-=======
          * See {@link #DelayedInput(IPPlayer, PermissionLevel)}.
->>>>>>> dea0a720
          */
         public DelayedInput(IPPlayer targetPlayer)
         {
