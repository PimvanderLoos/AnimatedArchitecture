package nl.pim16aap2.bigdoors.api;

import nl.pim16aap2.bigdoors.util.vector.IVector3DdConst;
import nl.pim16aap2.bigdoors.util.vector.IVector3DiConst;
import nl.pim16aap2.bigdoors.util.vector.Vector2Di;
import org.jetbrains.annotations.NotNull;

/**
 * Represents a mutable position in a world.
 *
 * @author Pim
 */
public interface IPLocation extends IPLocationConst, Cloneable
{
    @Override
    @NotNull
    IPWorld getWorld();

    /**
     * Updates the world of this location.
     *
     * @param other The new world of this location.
     */
    void setWorld(final @NotNull IPWorld other);

    @Override
    @NotNull
    Vector2Di getChunk();

    @Override
    int getBlockX();

    @Override
    int getBlockY();

    @Override
    int getBlockZ();

    @Override
    double getX();

    @Override
    double getY();

    @Override
    double getZ();

    /** {@inheritDoc} */
    void setX(double newVal);

    /**
     * Changes the y coordinate.
     *
     * @param newVal The new coordinate.
     */
    void setY(double newVal);

    /**
     * Changes the z coordinate.
     *
     * @param newVal The new coordinate.
     */
    void setZ(double newVal);

    /**
     * Adds values to the coordinates of this location.
     *
     * @param x The value to add to the x coordinate.
     * @param y The value to add to the y coordinate.
     * @param z The value to add to the z coordinate.
     * @return This current IPLocation.
     */
    @NotNull
    IPLocation add(final double x, final double y, final double z);

    /**
     * Adds values to the coordinates of this location.
     *
     * @param vector The vector to add to the coordinates.
     * @return This current IPLocation.
     */
    @NotNull
    IPLocation add(final @NotNull IVector3DiConst vector);

    /**
     * Adds values to the coordinates of this location.
     *
     * @param vector The vector to add to the coordinates.
     * @return This current IPLocation.
     */
    @NotNull
    IPLocation add(final @NotNull IVector3DdConst vector);

<<<<<<< HEAD
=======
    @Override
    String toIntPositionString();

    @Override
    String toDoublePositionString();

>>>>>>> ba069c0f
    /** {@inheritDoc} */
    @NotNull
    IPLocation clone();
}<|MERGE_RESOLUTION|>--- conflicted
+++ resolved
@@ -91,15 +91,12 @@
     @NotNull
     IPLocation add(final @NotNull IVector3DdConst vector);
 
-<<<<<<< HEAD
-=======
     @Override
     String toIntPositionString();
 
     @Override
     String toDoublePositionString();
 
->>>>>>> ba069c0f
     /** {@inheritDoc} */
     @NotNull
     IPLocation clone();
