--- conflicted
+++ resolved
@@ -67,14 +67,10 @@
 /*
  * Doors
  */
-<<<<<<< HEAD
 // TODO: Instead of having two ways of using DoorData (one method returning WITH doorOwners, another without), consider
 //       create 2 different types of DoorData, where the one with DoorOwners extends the one without.
-=======
 // TODO: Use World#rayTraceBlocks(Location, Vector, maxDistance, FluidCollisionMode) to check if a door can move
 //       in a given direction (for elevators/portcullises/etc) instead of looping over all the blocks in that direction.
-// TODO: Use a cache eviction listener to sync doors once they are removed from the cache.
->>>>>>> 567c16ae
 // TODO: Flags: Add a secondary mode where it doesn't use a hardcoded formula, but a user-defined one instead.
 //       Use a JSON file and allow the user to define a set of formulas and store the results in variables.
 //       There should be 3 types of formulas:
